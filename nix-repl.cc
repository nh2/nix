--- conflicted
+++ resolved
@@ -656,11 +656,7 @@
         break;
 
     case tLambda:
-<<<<<<< HEAD
-        str << ESC_BLU "«lambda»" ESC_END;
-=======
-        str << "«lambda defined at " << v.lambda.fun->pos << "»";
->>>>>>> 8bec2c07
+        str << ESC_BLU "«lambda defined at " << v.lambda.fun->pos << "»" ESC_END;
         break;
 
     case tPrimOp:
