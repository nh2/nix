#include "crypto.hh"
#include "globals.hh"
#include "store-api.hh"
#include "util.hh"
#include "nar-info-disk-cache.hh"
#include "thread-pool.hh"
#include "json.hh"
#include "derivations.hh"
#include "url.hh"

#include <future>


namespace nix {


bool Store::isInStore(const Path & path) const
{
    return isInDir(path, storeDir);
}


Path Store::toStorePath(const Path & path) const
{
    if (!isInStore(path))
        throw Error(format("path '%1%' is not in the Nix store") % path);
    Path::size_type slash = path.find('/', storeDir.size() + 1);
    if (slash == Path::npos)
        return path;
    else
        return Path(path, 0, slash);
}


Path Store::followLinksToStore(std::string_view _path) const
{
    Path path = absPath(std::string(_path));
    while (!isInStore(path)) {
        if (!isLink(path)) break;
        string target = readLink(path);
        path = absPath(target, dirOf(path));
    }
    if (!isInStore(path))
        throw NotInStore("path '%1%' is not in the Nix store", path);
    return path;
}


StorePath Store::followLinksToStorePath(std::string_view path) const
{
    return parseStorePath(toStorePath(followLinksToStore(path)));
}


StorePathWithOutputs Store::followLinksToStorePathWithOutputs(std::string_view path) const
{
    auto [path2, outputs] = nix::parsePathWithOutputs(path);
    return StorePathWithOutputs(followLinksToStorePath(path2), std::move(outputs));
}


string storePathToHash(const Path & path)
{
    auto base = baseNameOf(path);
    assert(base.size() >= storePathHashLen);
    return string(base, 0, storePathHashLen);
}


/* Store paths have the following form:

   <store>/<h>-<name>

   where

   <store> = the location of the Nix store, usually /nix/store

   <name> = a human readable name for the path, typically obtained
     from the name attribute of the derivation, or the name of the
     source file from which the store path is created.  For derivation
     outputs other than the default "out" output, the string "-<id>"
     is suffixed to <name>.

   <h> = base-32 representation of the first 160 bits of a SHA-256
     hash of <s>; the hash part of the store name

   <s> = the string "<type>:sha256:<h2>:<store>:<name>";
     note that it includes the location of the store as well as the
     name to make sure that changes to either of those are reflected
     in the hash (e.g. you won't get /nix/store/<h>-name1 and
     /nix/store/<h>-name2 with equal hash parts).

   <type> = one of:
     "text:<r1>:<r2>:...<rN>"
       for plain text files written to the store using
       addTextToStore(); <r1> ... <rN> are the references of the
       path.
     "source"
       for paths copied to the store using addToStore() when recursive
       = true and hashAlgo = "sha256"
     "output:<id>"
       for either the outputs created by derivations, OR paths copied
       to the store using addToStore() with recursive != true or
       hashAlgo != "sha256" (in that case "source" is used; it's
       silly, but it's done that way for compatibility).  <id> is the
       name of the output (usually, "out").

   <h2> = base-16 representation of a SHA-256 hash of:
     if <type> = "text:...":
       the string written to the resulting store path
     if <type> = "source":
       the serialisation of the path from which this store path is
       copied, as returned by hashPath()
     if <type> = "output:<id>":
       for non-fixed derivation outputs:
         the derivation (see hashDerivationModulo() in
         primops.cc)
       for paths copied by addToStore() or produced by fixed-output
       derivations:
         the string "fixed:out:<rec><algo>:<hash>:", where
           <rec> = "r:" for recursive (path) hashes, or "" for flat
             (file) hashes
           <algo> = "md5", "sha1" or "sha256"
           <hash> = base-16 representation of the path or flat hash of
             the contents of the path (or expected contents of the
             path for fixed-output derivations)

   It would have been nicer to handle fixed-output derivations under
   "source", e.g. have something like "source:<rec><algo>", but we're
   stuck with this for now...

   The main reason for this way of computing names is to prevent name
   collisions (for security).  For instance, it shouldn't be feasible
   to come up with a derivation whose output path collides with the
   path for a copied source.  The former would have a <s> starting with
   "output:out:", while the latter would have a <s> starting with
   "source:".
*/


StorePath Store::makeStorePath(const string & type,
    const Hash & hash, std::string_view name) const
{
    /* e.g., "source:sha256:1abc...:/nix/store:foo.tar.gz" */
    string s = type + ":" + hash.to_string(Base16) + ":" + storeDir + ":" + std::string(name);
    auto h = compressHash(hashString(htSHA256, s), 20);
    return StorePath::make(h.hash, name);
}


StorePath Store::makeOutputPath(const string & id,
    const Hash & hash, std::string_view name) const
{
    return makeStorePath("output:" + id, hash,
        std::string(name) + (id == "out" ? "" : "-" + id));
}


static std::string makeType(
    const Store & store,
    string && type,
    const StorePathSet & references,
    bool hasSelfReference = false)
{
    for (auto & i : references) {
        type += ":";
        type += store.printStorePath(i);
    }
    if (hasSelfReference) type += ":self";
    return std::move(type);
}


StorePath Store::makeFixedOutputPath(
    FileIngestionMethod method,
    const Hash & hash,
    std::string_view name,
    const StorePathSet & references,
    bool hasSelfReference) const
{
<<<<<<< HEAD
    if (hash.type == htSHA256 && method == FileIngestionMethod::Recursive) {
        return makeStorePath(makeType(*this, "source", references, hasSelfReference), hash, name);
    } else {
        assert(references.empty());
        return makeStorePath("output:out", hashString(htSHA256,
                "fixed:out:" + makeFileIngestionPrefix(method) +
                hash.to_string(Base16) + ":"), name);
=======
    if (hash.type == htSHA256 && recursive == FileIngestionMethod::Recursive) {
        return makeStorePath(makeType(*this, "source", references, hasSelfReference), hash, name);
    } else {
        assert(references.empty());
        return makeStorePath("output:out",
            hashString(htSHA256,
                "fixed:out:"
                + (recursive == FileIngestionMethod::Recursive ? (string) "r:" : "")
                + hash.to_string(Base16) + ":"),
            name);
>>>>>>> b90241ce
    }
}


StorePath Store::makeTextPath(std::string_view name, const Hash & hash,
    const StorePathSet & references) const
{
    assert(hash.type == htSHA256);
    /* Stuff the references (if any) into the type.  This is a bit
       hacky, but we can't put them in `s' since that would be
       ambiguous. */
    return makeStorePath(makeType(*this, "text", references), hash, name);
}


std::pair<StorePath, Hash> Store::computeStorePathForPath(std::string_view name,
    const Path & srcPath, FileIngestionMethod recursive, HashType hashAlgo, PathFilter & filter) const
{
    Hash h = recursive == FileIngestionMethod::Recursive
        ? hashPath(hashAlgo, srcPath, filter).first
        : hashFile(hashAlgo, srcPath);
    return std::make_pair(makeFixedOutputPath(recursive, h, name), h);
}


StorePath Store::computeStorePathForText(const string & name, const string & s,
    const StorePathSet & references) const
{
    return makeTextPath(name, hashString(htSHA256, s), references);
}


Store::Store(const Params & params)
    : Config(params)
    , state({(size_t) pathInfoCacheSize})
{
}


std::string Store::getUri()
{
    return "";
}

bool Store::PathInfoCacheValue::isKnownNow()
{
    std::chrono::duration ttl = didExist()
        ? std::chrono::seconds(settings.ttlPositiveNarInfoCache)
        : std::chrono::seconds(settings.ttlNegativeNarInfoCache);

    return std::chrono::steady_clock::now() < time_point + ttl;
}

bool Store::isValidPath(const StorePath & storePath)
{
    auto hashPart = storePathToHash(printStorePath(storePath));

    {
        auto state_(state.lock());
        auto res = state_->pathInfoCache.get(hashPart);
        if (res && res->isKnownNow()) {
            stats.narInfoReadAverted++;
            return res->didExist();
        }
    }

    if (diskCache) {
        auto res = diskCache->lookupNarInfo(getUri(), hashPart);
        if (res.first != NarInfoDiskCache::oUnknown) {
            stats.narInfoReadAverted++;
            auto state_(state.lock());
            state_->pathInfoCache.upsert(hashPart,
                res.first == NarInfoDiskCache::oInvalid ? PathInfoCacheValue{} : PathInfoCacheValue { .value = res.second });
            return res.first == NarInfoDiskCache::oValid;
        }
    }

    bool valid = isValidPathUncached(storePath);

    if (diskCache && !valid)
        // FIXME: handle valid = true case.
        diskCache->upsertNarInfo(getUri(), hashPart, 0);

    return valid;
}


/* Default implementation for stores that only implement
   queryPathInfoUncached(). */
bool Store::isValidPathUncached(const StorePath & path)
{
    try {
        queryPathInfo(path);
        return true;
    } catch (InvalidPath &) {
        return false;
    }
}


ref<const ValidPathInfo> Store::queryPathInfo(const StorePath & storePath)
{
    std::promise<ref<const ValidPathInfo>> promise;

    queryPathInfo(storePath,
        {[&](std::future<ref<const ValidPathInfo>> result) {
            try {
                promise.set_value(result.get());
            } catch (...) {
                promise.set_exception(std::current_exception());
            }
        }});

    return promise.get_future().get();
}


void Store::queryPathInfo(const StorePath & storePath,
    Callback<ref<const ValidPathInfo>> callback) noexcept
{
    std::string hashPart;

    try {
        hashPart = storePathToHash(printStorePath(storePath));

        {
            auto res = state.lock()->pathInfoCache.get(hashPart);
            if (res && res->isKnownNow()) {
                stats.narInfoReadAverted++;
                if (!res->didExist())
                    throw InvalidPath("path '%s' is not valid", printStorePath(storePath));
                return callback(ref<const ValidPathInfo>(res->value));
            }
        }

        if (diskCache) {
            auto res = diskCache->lookupNarInfo(getUri(), hashPart);
            if (res.first != NarInfoDiskCache::oUnknown) {
                stats.narInfoReadAverted++;
                {
                    auto state_(state.lock());
                    state_->pathInfoCache.upsert(hashPart,
                        res.first == NarInfoDiskCache::oInvalid ? PathInfoCacheValue{} : PathInfoCacheValue{ .value = res.second });
                    if (res.first == NarInfoDiskCache::oInvalid ||
                        res.second->path != storePath)
                        throw InvalidPath("path '%s' is not valid", printStorePath(storePath));
                }
                return callback(ref<const ValidPathInfo>(res.second));
            }
        }

    } catch (...) { return callback.rethrow(); }

    auto callbackPtr = std::make_shared<decltype(callback)>(std::move(callback));

    queryPathInfoUncached(storePath,
        {[this, storePath{printStorePath(storePath)}, hashPart, callbackPtr](std::future<std::shared_ptr<const ValidPathInfo>> fut) {

            try {
                auto info = fut.get();

                if (diskCache)
                    diskCache->upsertNarInfo(getUri(), hashPart, info);

                {
                    auto state_(state.lock());
                    state_->pathInfoCache.upsert(hashPart, PathInfoCacheValue { .value = info });
                }

                if (!info || info->path != parseStorePath(storePath)) {
                    stats.narInfoMissing++;
                    throw InvalidPath("path '%s' is not valid", storePath);
                }

                (*callbackPtr)(ref<const ValidPathInfo>(info));
            } catch (...) { callbackPtr->rethrow(); }
        }});
}


StorePathSet Store::queryValidPaths(const StorePathSet & paths, SubstituteFlag maybeSubstitute)
{
    struct State
    {
        size_t left;
        StorePathSet valid;
        std::exception_ptr exc;
    };

    Sync<State> state_(State{paths.size(), StorePathSet()});

    std::condition_variable wakeup;
    ThreadPool pool;

    auto doQuery = [&](const Path & path) {
        checkInterrupt();
        queryPathInfo(parseStorePath(path), {[path, this, &state_, &wakeup](std::future<ref<const ValidPathInfo>> fut) {
            auto state(state_.lock());
            try {
                auto info = fut.get();
                state->valid.insert(parseStorePath(path));
            } catch (InvalidPath &) {
            } catch (...) {
                state->exc = std::current_exception();
            }
            assert(state->left);
            if (!--state->left)
                wakeup.notify_one();
        }});
    };

    for (auto & path : paths)
        pool.enqueue(std::bind(doQuery, printStorePath(path))); // FIXME

    pool.process();

    while (true) {
        auto state(state_.lock());
        if (!state->left) {
            if (state->exc) std::rethrow_exception(state->exc);
            return std::move(state->valid);
        }
        state.wait(wakeup);
    }
}


/* Return a string accepted by decodeValidPathInfo() that
   registers the specified paths as valid.  Note: it's the
   responsibility of the caller to provide a closure. */
string Store::makeValidityRegistration(const StorePathSet & paths,
    bool showDerivers, bool showHash)
{
    string s = "";

    for (auto & i : paths) {
        s += printStorePath(i) + "\n";

        auto info = queryPathInfo(i);

        if (showHash) {
            s += info->narHash.to_string(Base16, false) + "\n";
            s += (format("%1%\n") % info->narSize).str();
        }

        auto deriver = showDerivers && info->deriver ? printStorePath(*info->deriver) : "";
        s += deriver + "\n";

        s += (format("%1%\n") % info->references.size()).str();

        for (auto & j : info->references)
            s += printStorePath(j) + "\n";
    }

    return s;
}


void Store::pathInfoToJSON(JSONPlaceholder & jsonOut, const StorePathSet & storePaths,
    bool includeImpureInfo, bool showClosureSize,
    Base hashBase,
    AllowInvalidFlag allowInvalid)
{
    auto jsonList = jsonOut.list();

    for (auto & storePath : storePaths) {
        auto jsonPath = jsonList.object();
        jsonPath.attr("path", printStorePath(storePath));

        try {
            auto info = queryPathInfo(storePath);

            jsonPath
                .attr("narHash", info->narHash.to_string(hashBase))
                .attr("narSize", info->narSize);

            {
                auto jsonRefs = jsonPath.list("references");
                for (auto & ref : info->references)
                    jsonRefs.elem(printStorePath(ref));
            }

            if (info->ca != "")
                jsonPath.attr("ca", info->ca);

            std::pair<uint64_t, uint64_t> closureSizes;

            if (showClosureSize) {
                closureSizes = getClosureSize(info->path);
                jsonPath.attr("closureSize", closureSizes.first);
            }

            if (includeImpureInfo) {

                if (info->deriver)
                    jsonPath.attr("deriver", printStorePath(*info->deriver));

                if (info->registrationTime)
                    jsonPath.attr("registrationTime", info->registrationTime);

                if (info->ultimate)
                    jsonPath.attr("ultimate", info->ultimate);

                if (!info->sigs.empty()) {
                    auto jsonSigs = jsonPath.list("signatures");
                    for (auto & sig : info->sigs)
                        jsonSigs.elem(sig);
                }

                auto narInfo = std::dynamic_pointer_cast<const NarInfo>(
                    std::shared_ptr<const ValidPathInfo>(info));

                if (narInfo) {
                    if (!narInfo->url.empty())
                        jsonPath.attr("url", narInfo->url);
                    if (narInfo->fileHash)
                        jsonPath.attr("downloadHash", narInfo->fileHash.to_string());
                    if (narInfo->fileSize)
                        jsonPath.attr("downloadSize", narInfo->fileSize);
                    if (showClosureSize)
                        jsonPath.attr("closureDownloadSize", closureSizes.second);
                }
            }

        } catch (InvalidPath &) {
            jsonPath.attr("valid", false);
        }
    }
}


std::pair<uint64_t, uint64_t> Store::getClosureSize(const StorePath & storePath)
{
    uint64_t totalNarSize = 0, totalDownloadSize = 0;
    StorePathSet closure;
    computeFSClosure(storePath, closure, false, false);
    for (auto & p : closure) {
        auto info = queryPathInfo(p);
        totalNarSize += info->narSize;
        auto narInfo = std::dynamic_pointer_cast<const NarInfo>(
            std::shared_ptr<const ValidPathInfo>(info));
        if (narInfo)
            totalDownloadSize += narInfo->fileSize;
    }
    return {totalNarSize, totalDownloadSize};
}


const Store::Stats & Store::getStats()
{
    {
        auto state_(state.lock());
        stats.pathInfoCacheSize = state_->pathInfoCache.size();
    }
    return stats;
}


void Store::buildPaths(const std::vector<StorePathWithOutputs> & paths, BuildMode buildMode)
{
    StorePathSet paths2;

    for (auto & path : paths) {
        if (path.path.isDerivation())
            unsupported("buildPaths");
        paths2.insert(path.path.clone());
    }

    if (queryValidPaths(paths2).size() != paths2.size())
        unsupported("buildPaths");
}


void copyStorePath(ref<Store> srcStore, ref<Store> dstStore,
    const StorePath & storePath, RepairFlag repair, CheckSigsFlag checkSigs)
{
    auto srcUri = srcStore->getUri();
    auto dstUri = dstStore->getUri();

    Activity act(*logger, lvlInfo, actCopyPath,
        srcUri == "local" || srcUri == "daemon"
        ? fmt("copying path '%s' to '%s'", srcStore->printStorePath(storePath), dstUri)
          : dstUri == "local" || dstUri == "daemon"
        ? fmt("copying path '%s' from '%s'", srcStore->printStorePath(storePath), srcUri)
          : fmt("copying path '%s' from '%s' to '%s'", srcStore->printStorePath(storePath), srcUri, dstUri),
        {srcStore->printStorePath(storePath), srcUri, dstUri});
    PushActivity pact(act.id);

    auto info = srcStore->queryPathInfo(storePath);

    uint64_t total = 0;

    if (!info->narHash) {
        StringSink sink;
        srcStore->narFromPath({storePath}, sink);
        auto info2 = make_ref<ValidPathInfo>(*info);
        info2->narHash = hashString(htSHA256, *sink.s);
        if (!info->narSize) info2->narSize = sink.s->size();
        if (info->ultimate) info2->ultimate = false;
        info = info2;

        StringSource source(*sink.s);
        dstStore->addToStore(*info, source, repair, checkSigs);
        return;
    }

    if (info->ultimate) {
        auto info2 = make_ref<ValidPathInfo>(*info);
        info2->ultimate = false;
        info = info2;
    }

    auto source = sinkToSource([&](Sink & sink) {
        LambdaSink wrapperSink([&](const unsigned char * data, size_t len) {
            sink(data, len);
            total += len;
            act.progress(total, info->narSize);
        });
        srcStore->narFromPath(storePath, wrapperSink);
    }, [&]() {
           throw EndOfFile("NAR for '%s' fetched from '%s' is incomplete", srcStore->printStorePath(storePath), srcStore->getUri());
    });

    dstStore->addToStore(*info, *source, repair, checkSigs);
}


void copyPaths(ref<Store> srcStore, ref<Store> dstStore, const StorePathSet & storePaths,
    RepairFlag repair, CheckSigsFlag checkSigs, SubstituteFlag substitute)
{
    auto valid = dstStore->queryValidPaths(storePaths, substitute);

    PathSet missing;
    for (auto & path : storePaths)
        if (!valid.count(path)) missing.insert(srcStore->printStorePath(path));

    if (missing.empty()) return;

    Activity act(*logger, lvlInfo, actCopyPaths, fmt("copying %d paths", missing.size()));

    std::atomic<size_t> nrDone{0};
    std::atomic<size_t> nrFailed{0};
    std::atomic<uint64_t> bytesExpected{0};
    std::atomic<uint64_t> nrRunning{0};

    auto showProgress = [&]() {
        act.progress(nrDone, missing.size(), nrRunning, nrFailed);
    };

    ThreadPool pool;

    processGraph<Path>(pool,
        PathSet(missing.begin(), missing.end()),

        [&](const Path & storePath) {
            if (dstStore->isValidPath(dstStore->parseStorePath(storePath))) {
                nrDone++;
                showProgress();
                return PathSet();
            }

            auto info = srcStore->queryPathInfo(srcStore->parseStorePath(storePath));

            bytesExpected += info->narSize;
            act.setExpected(actCopyPath, bytesExpected);

            return srcStore->printStorePathSet(info->references);
        },

        [&](const Path & storePathS) {
            checkInterrupt();

            auto storePath = dstStore->parseStorePath(storePathS);

            if (!dstStore->isValidPath(storePath)) {
                MaintainCount<decltype(nrRunning)> mc(nrRunning);
                showProgress();
                try {
                    copyStorePath(srcStore, dstStore, storePath, repair, checkSigs);
                } catch (Error &e) {
                    nrFailed++;
                    if (!settings.keepGoing)
                        throw e;
                    logger->log(lvlError, fmt("could not copy %s: %s", storePathS, e.what()));
                    showProgress();
                    return;
                }
            }

            nrDone++;
            showProgress();
        });
}


void copyClosure(ref<Store> srcStore, ref<Store> dstStore,
    const StorePathSet & storePaths, RepairFlag repair, CheckSigsFlag checkSigs,
    SubstituteFlag substitute)
{
    StorePathSet closure;
    srcStore->computeFSClosure(storePaths, closure);
    copyPaths(srcStore, dstStore, closure, repair, checkSigs, substitute);
}


std::optional<ValidPathInfo> decodeValidPathInfo(const Store & store, std::istream & str, bool hashGiven)
{
    std::string path;
    getline(str, path);
    if (str.eof()) { return {}; }
    ValidPathInfo info(store.parseStorePath(path));
    if (hashGiven) {
        string s;
        getline(str, s);
        info.narHash = Hash(s, htSHA256);
        getline(str, s);
        if (!string2Int(s, info.narSize)) throw Error("number expected");
    }
    std::string deriver;
    getline(str, deriver);
    if (deriver != "") info.deriver = store.parseStorePath(deriver);
    string s; int n;
    getline(str, s);
    if (!string2Int(s, n)) throw Error("number expected");
    while (n--) {
        getline(str, s);
        info.references.insert(store.parseStorePath(s));
    }
    if (!str || str.eof()) throw Error("missing input");
    return std::optional<ValidPathInfo>(std::move(info));
}


std::string Store::showPaths(const StorePathSet & paths)
{
    std::string s;
    for (auto & i : paths) {
        if (s.size() != 0) s += ", ";
        s += "'" + printStorePath(i) + "'";
    }
    return s;
}


string showPaths(const PathSet & paths)
{
    return concatStringsSep(", ", quoteStrings(paths));
}


std::string ValidPathInfo::fingerprint(const Store & store) const
{
    if (narSize == 0 || !narHash)
        throw Error("cannot calculate fingerprint of path '%s' because its size/hash is not known",
            store.printStorePath(path));
    return
        "1;" + store.printStorePath(path) + ";"
        + narHash.to_string(Base32) + ";"
        + std::to_string(narSize) + ";"
        + concatStringsSep(",", store.printStorePathSet(references));
}


void ValidPathInfo::sign(const Store & store, const SecretKey & secretKey)
{
    sigs.insert(secretKey.signDetached(fingerprint(store)));
}


bool ValidPathInfo::isContentAddressed(const Store & store) const
{
    auto warn = [&]() {
        printError("warning: path '%s' claims to be content-addressed but isn't", store.printStorePath(path));
    };

    if (hasPrefix(ca, "text:")) {
        Hash hash(std::string(ca, 5));
        if (store.makeTextPath(path.name(), hash, references) == path)
            return true;
        else
            warn();
    }

    else if (hasPrefix(ca, "fixed:")) {
        FileIngestionMethod recursive { ca.compare(6, 2, "r:") == 0 };
        Hash hash(std::string(ca, recursive == FileIngestionMethod::Recursive ? 8 : 6));
        auto refs = cloneStorePathSet(references);
        bool hasSelfReference = false;
        if (refs.count(path)) {
            hasSelfReference = true;
            refs.erase(path);
        }
        if (store.makeFixedOutputPath(recursive, hash, path.name(), refs, hasSelfReference) == path)
            return true;
        else
            warn();
    }

    return false;
}


size_t ValidPathInfo::checkSignatures(const Store & store, const PublicKeys & publicKeys) const
{
    if (isContentAddressed(store)) return maxSigs;

    size_t good = 0;
    for (auto & sig : sigs)
        if (checkSignature(store, publicKeys, sig))
            good++;
    return good;
}


bool ValidPathInfo::checkSignature(const Store & store, const PublicKeys & publicKeys, const std::string & sig) const
{
    return verifyDetached(fingerprint(store), sig, publicKeys);
}


Strings ValidPathInfo::shortRefs() const
{
    Strings refs;
    for (auto & r : references)
        refs.push_back(std::string(r.to_string()));
    return refs;
}


std::string makeFileIngestionPrefix(const FileIngestionMethod m) {
    switch (m) {
    case FileIngestionMethod::Flat:
        return "";
    case FileIngestionMethod::Recursive:
        return "r:";
    default:
        throw Error("impossible, caught both cases");
    }
}

std::string makeFixedOutputCA(FileIngestionMethod method, const Hash & hash)
{
    return "fixed:"
<<<<<<< HEAD
        + makeFileIngestionPrefix(method)
=======
        + (recursive == FileIngestionMethod::Recursive ? (std::string) "r:" : "")
>>>>>>> b90241ce
        + hash.to_string();
}


void Store::addToStore(const ValidPathInfo & info, Source & narSource,
    RepairFlag repair, CheckSigsFlag checkSigs,
    std::shared_ptr<FSAccessor> accessor)
{
    addToStore(info, make_ref<std::string>(narSource.drain()), repair, checkSigs, accessor);
}

void Store::addToStore(const ValidPathInfo & info, const ref<std::string> & nar,
    RepairFlag repair, CheckSigsFlag checkSigs,
    std::shared_ptr<FSAccessor> accessor)
{
    StringSource source(*nar);
    addToStore(info, source, repair, checkSigs, accessor);
}

}


#include "local-store.hh"
#include "remote-store.hh"


namespace nix {


RegisterStoreImplementation::Implementations * RegisterStoreImplementation::implementations = 0;

/* Split URI into protocol+hierarchy part and its parameter set. */
std::pair<std::string, Store::Params> splitUriAndParams(const std::string & uri_)
{
    auto uri(uri_);
    Store::Params params;
    auto q = uri.find('?');
    if (q != std::string::npos) {
        params = decodeQuery(uri.substr(q + 1));
        uri = uri_.substr(0, q);
    }
    return {uri, params};
}

ref<Store> openStore(const std::string & uri_,
    const Store::Params & extraParams)
{
    auto [uri, uriParams] = splitUriAndParams(uri_);
    auto params = extraParams;
    params.insert(uriParams.begin(), uriParams.end());

    for (auto fun : *RegisterStoreImplementation::implementations) {
        auto store = fun(uri, params);
        if (store) {
            store->warnUnknownSettings();
            return ref<Store>(store);
        }
    }

    throw Error("don't know how to open Nix store '%s'", uri);
}


StoreType getStoreType(const std::string & uri, const std::string & stateDir)
{
    if (uri == "daemon") {
        return tDaemon;
    } else if (uri == "local" || hasPrefix(uri, "/")) {
        return tLocal;
    } else if (uri == "" || uri == "auto") {
        if (access(stateDir.c_str(), R_OK | W_OK) == 0)
            return tLocal;
        else if (pathExists(settings.nixDaemonSocketFile))
            return tDaemon;
        else
            return tLocal;
    } else {
        return tOther;
    }
}


static RegisterStoreImplementation regStore([](
    const std::string & uri, const Store::Params & params)
    -> std::shared_ptr<Store>
{
    switch (getStoreType(uri, get(params, "state").value_or(settings.nixStateDir))) {
        case tDaemon:
            return std::shared_ptr<Store>(std::make_shared<UDSRemoteStore>(params));
        case tLocal: {
            Store::Params params2 = params;
            if (hasPrefix(uri, "/"))
                params2["root"] = uri;
            return std::shared_ptr<Store>(std::make_shared<LocalStore>(params2));
        }
        default:
            return nullptr;
    }
});


std::list<ref<Store>> getDefaultSubstituters()
{
    static auto stores([]() {
        std::list<ref<Store>> stores;

        StringSet done;

        auto addStore = [&](const std::string & uri) {
            if (!done.insert(uri).second) return;
            try {
                stores.push_back(openStore(uri));
            } catch (Error & e) {
                printError("warning: %s", e.what());
            }
        };

        for (auto uri : settings.substituters.get())
            addStore(uri);

        for (auto uri : settings.extraSubstituters.get())
            addStore(uri);

        stores.sort([](ref<Store> & a, ref<Store> & b) {
            return a->priority < b->priority;
        });

        return stores;
    } ());

    return stores;
}


}<|MERGE_RESOLUTION|>--- conflicted
+++ resolved
@@ -178,7 +178,6 @@
     const StorePathSet & references,
     bool hasSelfReference) const
 {
-<<<<<<< HEAD
     if (hash.type == htSHA256 && method == FileIngestionMethod::Recursive) {
         return makeStorePath(makeType(*this, "source", references, hasSelfReference), hash, name);
     } else {
@@ -186,18 +185,6 @@
         return makeStorePath("output:out", hashString(htSHA256,
                 "fixed:out:" + makeFileIngestionPrefix(method) +
                 hash.to_string(Base16) + ":"), name);
-=======
-    if (hash.type == htSHA256 && recursive == FileIngestionMethod::Recursive) {
-        return makeStorePath(makeType(*this, "source", references, hasSelfReference), hash, name);
-    } else {
-        assert(references.empty());
-        return makeStorePath("output:out",
-            hashString(htSHA256,
-                "fixed:out:"
-                + (recursive == FileIngestionMethod::Recursive ? (string) "r:" : "")
-                + hash.to_string(Base16) + ":"),
-            name);
->>>>>>> b90241ce
     }
 }
 
@@ -841,11 +828,7 @@
 std::string makeFixedOutputCA(FileIngestionMethod method, const Hash & hash)
 {
     return "fixed:"
-<<<<<<< HEAD
         + makeFileIngestionPrefix(method)
-=======
-        + (recursive == FileIngestionMethod::Recursive ? (std::string) "r:" : "")
->>>>>>> b90241ce
         + hash.to_string();
 }
 
