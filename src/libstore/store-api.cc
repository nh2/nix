#include "crypto.hh"
#include "globals.hh"
#include "store-api.hh"
#include "util.hh"
#include "nar-info-disk-cache.hh"
#include "thread-pool.hh"
#include "json.hh"
#include "derivations.hh"
#include "url.hh"

#include <future>


namespace nix {


bool Store::isInStore(const Path & path) const
{
    return isInDir(path, storeDir);
}


Path Store::toStorePath(const Path & path) const
{
    if (!isInStore(path))
        throw Error("path '%1%' is not in the Nix store", path);
    Path::size_type slash = path.find('/', storeDir.size() + 1);
    if (slash == Path::npos)
        return path;
    else
        return Path(path, 0, slash);
}


Path Store::followLinksToStore(std::string_view _path) const
{
    Path path = absPath(std::string(_path));
    while (!isInStore(path)) {
        if (!isLink(path)) break;
        string target = readLink(path);
        path = absPath(target, dirOf(path));
    }
    if (!isInStore(path))
        throw NotInStore("path '%1%' is not in the Nix store", path);
    return path;
}


StorePath Store::followLinksToStorePath(std::string_view path) const
{
    return parseStorePath(toStorePath(followLinksToStore(path)));
}


StorePathWithOutputs Store::followLinksToStorePathWithOutputs(std::string_view path) const
{
    auto [path2, outputs] = nix::parsePathWithOutputs(path);
    return StorePathWithOutputs { followLinksToStorePath(path2), std::move(outputs) };
}


/* Store paths have the following form:

   <realized-path> = <store>/<h>-<name>

   where

   <store> = the location of the Nix store, usually /nix/store

   <name> = a human readable name for the path, typically obtained
     from the name attribute of the derivation, or the name of the
     source file from which the store path is created.  For derivation
     outputs other than the default "out" output, the string "-<id>"
     is suffixed to <name>.

   <h> = base-32 representation of the first 160 bits of a SHA-256
     hash of <s>; the hash part of the store name

   <s> = the string "<type>:sha256:<h2>:<store>:<name>";
     note that it includes the location of the store as well as the
     name to make sure that changes to either of those are reflected
     in the hash (e.g. you won't get /nix/store/<h>-name1 and
     /nix/store/<h>-name2 with equal hash parts).

   <type> = one of:
     "text:<r1>:<r2>:...<rN>"
       for plain text files written to the store using
       addTextToStore(); <r1> ... <rN> are the store paths referenced
       by this path, in the form described by <realized-path>
     "source:<r1>:<r2>:...:<rN>:self"
       for paths copied to the store using addToStore() when recursive
       = true and hashAlgo = "sha256". Just like in the text case, we
       can have the store paths referenced by the path.
       Additionally, we can have an optional :self label to denote self
       reference.
     "output:<id>"
       for either the outputs created by derivations, OR paths copied
       to the store using addToStore() with recursive != true or
       hashAlgo != "sha256" (in that case "source" is used; it's
       silly, but it's done that way for compatibility).  <id> is the
       name of the output (usually, "out").

   <h2> = base-16 representation of a SHA-256 hash of:
     if <type> = "text:...":
       the string written to the resulting store path
     if <type> = "source":
       the serialisation of the path from which this store path is
       copied, as returned by hashPath()
     if <type> = "output:<id>":
       for non-fixed derivation outputs:
         the derivation (see hashDerivationModulo() in
         primops.cc)
       for paths copied by addToStore() or produced by fixed-output
       derivations:
         the string "fixed:out:<rec><algo>:<hash>:", where
           <rec> = "r:" for recursive (path) hashes, or "" for flat
             (file) hashes
           <algo> = "md5", "sha1" or "sha256"
           <hash> = base-16 representation of the path or flat hash of
             the contents of the path (or expected contents of the
             path for fixed-output derivations)

   Note that since an output derivation has always type output, while
   something added by addToStore can have type output or source depending
   on the hash, this means that the same input can be hashed differently
   if added to the store via addToStore or via a derivation, in the sha256
   recursive case.

   It would have been nicer to handle fixed-output derivations under
   "source", e.g. have something like "source:<rec><algo>", but we're
   stuck with this for now...

   The main reason for this way of computing names is to prevent name
   collisions (for security).  For instance, it shouldn't be feasible
   to come up with a derivation whose output path collides with the
   path for a copied source.  The former would have a <s> starting with
   "output:out:", while the latter would have a <s> starting with
   "source:".
*/


StorePath Store::makeStorePath(const string & type,
    const Hash & hash, std::string_view name) const
{
    /* e.g., "source:sha256:1abc...:/nix/store:foo.tar.gz" */
<<<<<<< HEAD
    string s = type + ":" + hash.to_string(Base::Base16) + ":" + storeDir + ":" + std::string(name);
    auto h = compressHash(hashString(HashType::SHA256, s), 20);
    return StorePath::make(h.hash, name);
=======
    string s = type + ":" + hash.to_string(Base::Base16, true) + ":" + storeDir + ":" + std::string(name);
    auto h = compressHash(hashString(HashType::SHA256, s), 20);
    return StorePath(h, name);
>>>>>>> 40526fbe
}


StorePath Store::makeOutputPath(const string & id,
    const Hash & hash, std::string_view name) const
{
    return makeStorePath("output:" + id, hash,
        std::string(name) + (id == "out" ? "" : "-" + id));
}


static std::string makeType(
    const Store & store,
    string && type,
    const StorePathSet & references,
    bool hasSelfReference = false)
{
    for (auto & i : references) {
        type += ":";
        type += store.printStorePath(i);
    }
    if (hasSelfReference) type += ":self";
    return std::move(type);
}


StorePath Store::makeFixedOutputPath(
    FileIngestionMethod recursive,
    const Hash & hash,
    std::string_view name,
    const StorePathSet & references,
    bool hasSelfReference) const
{
    if (hash.type == HashType::SHA256 && recursive == FileIngestionMethod::Recursive) {
        return makeStorePath(makeType(*this, "source", references, hasSelfReference), hash, name);
    } else {
        assert(references.empty());
        return makeStorePath("output:out",
            hashString(HashType::SHA256,
                "fixed:out:"
                + (recursive == FileIngestionMethod::Recursive ? (string) "r:" : "")
<<<<<<< HEAD
                + hash.to_string(Base::Base16) + ":"),
=======
                + hash.to_string(Base::Base16, true) + ":"),
>>>>>>> 40526fbe
            name);
    }
}


StorePath Store::makeTextPath(std::string_view name, const Hash & hash,
    const StorePathSet & references) const
{
    assert(hash.type == HashType::SHA256);
    /* Stuff the references (if any) into the type.  This is a bit
       hacky, but we can't put them in `s' since that would be
       ambiguous. */
    return makeStorePath(makeType(*this, "text", references), hash, name);
}


std::pair<StorePath, Hash> Store::computeStorePathForPath(std::string_view name,
    const Path & srcPath, FileIngestionMethod method, HashType hashAlgo, PathFilter & filter) const
{
    Hash h = method == FileIngestionMethod::Recursive
        ? hashPath(hashAlgo, srcPath, filter).first
        : hashFile(hashAlgo, srcPath);
    return std::make_pair(makeFixedOutputPath(method, h, name), h);
}


StorePath Store::computeStorePathForText(const string & name, const string & s,
    const StorePathSet & references) const
{
    return makeTextPath(name, hashString(HashType::SHA256, s), references);
}


Store::Store(const Params & params)
    : Config(params)
    , state({(size_t) pathInfoCacheSize})
{
}


std::string Store::getUri()
{
    return "";
}

bool Store::PathInfoCacheValue::isKnownNow()
{
    std::chrono::duration ttl = didExist()
        ? std::chrono::seconds(settings.ttlPositiveNarInfoCache)
        : std::chrono::seconds(settings.ttlNegativeNarInfoCache);

    return std::chrono::steady_clock::now() < time_point + ttl;
}

bool Store::isValidPath(const StorePath & storePath)
{
    std::string hashPart(storePath.hashPart());

    {
        auto state_(state.lock());
        auto res = state_->pathInfoCache.get(hashPart);
        if (res && res->isKnownNow()) {
            stats.narInfoReadAverted++;
            return res->didExist();
        }
    }

    if (diskCache) {
        auto res = diskCache->lookupNarInfo(getUri(), hashPart);
        if (res.first != NarInfoDiskCache::oUnknown) {
            stats.narInfoReadAverted++;
            auto state_(state.lock());
            state_->pathInfoCache.upsert(hashPart,
                res.first == NarInfoDiskCache::oInvalid ? PathInfoCacheValue{} : PathInfoCacheValue { .value = res.second });
            return res.first == NarInfoDiskCache::oValid;
        }
    }

    bool valid = isValidPathUncached(storePath);

    if (diskCache && !valid)
        // FIXME: handle valid = true case.
        diskCache->upsertNarInfo(getUri(), hashPart, 0);

    return valid;
}


/* Default implementation for stores that only implement
   queryPathInfoUncached(). */
bool Store::isValidPathUncached(const StorePath & path)
{
    try {
        queryPathInfo(path);
        return true;
    } catch (InvalidPath &) {
        return false;
    }
}


ref<const ValidPathInfo> Store::queryPathInfo(const StorePath & storePath)
{
    std::promise<ref<const ValidPathInfo>> promise;

    queryPathInfo(storePath,
        {[&](std::future<ref<const ValidPathInfo>> result) {
            try {
                promise.set_value(result.get());
            } catch (...) {
                promise.set_exception(std::current_exception());
            }
        }});

    return promise.get_future().get();
}


void Store::queryPathInfo(const StorePath & storePath,
    Callback<ref<const ValidPathInfo>> callback) noexcept
{
    std::string hashPart;

    try {
        hashPart = storePath.hashPart();

        {
            auto res = state.lock()->pathInfoCache.get(hashPart);
            if (res && res->isKnownNow()) {
                stats.narInfoReadAverted++;
                if (!res->didExist())
                    throw InvalidPath("path '%s' is not valid", printStorePath(storePath));
                return callback(ref<const ValidPathInfo>(res->value));
            }
        }

        if (diskCache) {
            auto res = diskCache->lookupNarInfo(getUri(), hashPart);
            if (res.first != NarInfoDiskCache::oUnknown) {
                stats.narInfoReadAverted++;
                {
                    auto state_(state.lock());
                    state_->pathInfoCache.upsert(hashPart,
                        res.first == NarInfoDiskCache::oInvalid ? PathInfoCacheValue{} : PathInfoCacheValue{ .value = res.second });
                    if (res.first == NarInfoDiskCache::oInvalid ||
                        res.second->path != storePath)
                        throw InvalidPath("path '%s' is not valid", printStorePath(storePath));
                }
                return callback(ref<const ValidPathInfo>(res.second));
            }
        }

    } catch (...) { return callback.rethrow(); }

    auto callbackPtr = std::make_shared<decltype(callback)>(std::move(callback));

    queryPathInfoUncached(storePath,
        {[this, storePath{printStorePath(storePath)}, hashPart, callbackPtr](std::future<std::shared_ptr<const ValidPathInfo>> fut) {

            try {
                auto info = fut.get();

                if (diskCache)
                    diskCache->upsertNarInfo(getUri(), hashPart, info);

                {
                    auto state_(state.lock());
                    state_->pathInfoCache.upsert(hashPart, PathInfoCacheValue { .value = info });
                }

                if (!info || info->path != parseStorePath(storePath)) {
                    stats.narInfoMissing++;
                    throw InvalidPath("path '%s' is not valid", storePath);
                }

                (*callbackPtr)(ref<const ValidPathInfo>(info));
            } catch (...) { callbackPtr->rethrow(); }
        }});
}


StorePathSet Store::queryValidPaths(const StorePathSet & paths, SubstituteFlag maybeSubstitute)
{
    struct State
    {
        size_t left;
        StorePathSet valid;
        std::exception_ptr exc;
    };

    Sync<State> state_(State{paths.size(), StorePathSet()});

    std::condition_variable wakeup;
    ThreadPool pool;

    auto doQuery = [&](const Path & path) {
        checkInterrupt();
        queryPathInfo(parseStorePath(path), {[path, this, &state_, &wakeup](std::future<ref<const ValidPathInfo>> fut) {
            auto state(state_.lock());
            try {
                auto info = fut.get();
                state->valid.insert(parseStorePath(path));
            } catch (InvalidPath &) {
            } catch (...) {
                state->exc = std::current_exception();
            }
            assert(state->left);
            if (!--state->left)
                wakeup.notify_one();
        }});
    };

    for (auto & path : paths)
        pool.enqueue(std::bind(doQuery, printStorePath(path))); // FIXME

    pool.process();

    while (true) {
        auto state(state_.lock());
        if (!state->left) {
            if (state->exc) std::rethrow_exception(state->exc);
            return std::move(state->valid);
        }
        state.wait(wakeup);
    }
}


/* Return a string accepted by decodeValidPathInfo() that
   registers the specified paths as valid.  Note: it's the
   responsibility of the caller to provide a closure. */
string Store::makeValidityRegistration(const StorePathSet & paths,
    bool showDerivers, bool showHash)
{
    string s = "";

    for (auto & i : paths) {
        s += printStorePath(i) + "\n";

        auto info = queryPathInfo(i);

        if (showHash) {
            s += info->narHash.to_string(Base::Base16, false) + "\n";
            s += (format("%1%\n") % info->narSize).str();
        }

        auto deriver = showDerivers && info->deriver ? printStorePath(*info->deriver) : "";
        s += deriver + "\n";

        s += (format("%1%\n") % info->references.size()).str();

        for (auto & j : info->references)
            s += printStorePath(j) + "\n";
    }

    return s;
}


void Store::pathInfoToJSON(JSONPlaceholder & jsonOut, const StorePathSet & storePaths,
    bool includeImpureInfo, bool showClosureSize,
    Base hashBase,
    AllowInvalidFlag allowInvalid)
{
    auto jsonList = jsonOut.list();

    for (auto & storePath : storePaths) {
        auto jsonPath = jsonList.object();
        jsonPath.attr("path", printStorePath(storePath));

        try {
            auto info = queryPathInfo(storePath);

            jsonPath
                .attr("narHash", info->narHash.to_string(hashBase, true))
                .attr("narSize", info->narSize);

            {
                auto jsonRefs = jsonPath.list("references");
                for (auto & ref : info->references)
                    jsonRefs.elem(printStorePath(ref));
            }

            if (info->ca != "")
                jsonPath.attr("ca", info->ca);

            std::pair<uint64_t, uint64_t> closureSizes;

            if (showClosureSize) {
                closureSizes = getClosureSize(info->path);
                jsonPath.attr("closureSize", closureSizes.first);
            }

            if (includeImpureInfo) {

                if (info->deriver)
                    jsonPath.attr("deriver", printStorePath(*info->deriver));

                if (info->registrationTime)
                    jsonPath.attr("registrationTime", info->registrationTime);

                if (info->ultimate)
                    jsonPath.attr("ultimate", info->ultimate);

                if (!info->sigs.empty()) {
                    auto jsonSigs = jsonPath.list("signatures");
                    for (auto & sig : info->sigs)
                        jsonSigs.elem(sig);
                }

                auto narInfo = std::dynamic_pointer_cast<const NarInfo>(
                    std::shared_ptr<const ValidPathInfo>(info));

                if (narInfo) {
                    if (!narInfo->url.empty())
                        jsonPath.attr("url", narInfo->url);
                    if (narInfo->fileHash)
                        jsonPath.attr("downloadHash", narInfo->fileHash.to_string(Base::Base32, true));
                    if (narInfo->fileSize)
                        jsonPath.attr("downloadSize", narInfo->fileSize);
                    if (showClosureSize)
                        jsonPath.attr("closureDownloadSize", closureSizes.second);
                }
            }

        } catch (InvalidPath &) {
            jsonPath.attr("valid", false);
        }
    }
}


std::pair<uint64_t, uint64_t> Store::getClosureSize(const StorePath & storePath)
{
    uint64_t totalNarSize = 0, totalDownloadSize = 0;
    StorePathSet closure;
    computeFSClosure(storePath, closure, false, false);
    for (auto & p : closure) {
        auto info = queryPathInfo(p);
        totalNarSize += info->narSize;
        auto narInfo = std::dynamic_pointer_cast<const NarInfo>(
            std::shared_ptr<const ValidPathInfo>(info));
        if (narInfo)
            totalDownloadSize += narInfo->fileSize;
    }
    return {totalNarSize, totalDownloadSize};
}


const Store::Stats & Store::getStats()
{
    {
        auto state_(state.lock());
        stats.pathInfoCacheSize = state_->pathInfoCache.size();
    }
    return stats;
}


void Store::buildPaths(const std::vector<StorePathWithOutputs> & paths, BuildMode buildMode)
{
    StorePathSet paths2;

    for (auto & path : paths) {
        if (path.path.isDerivation())
            unsupported("buildPaths");
        paths2.insert(path.path);
    }

    if (queryValidPaths(paths2).size() != paths2.size())
        unsupported("buildPaths");
}


void copyStorePath(ref<Store> srcStore, ref<Store> dstStore,
    const StorePath & storePath, RepairFlag repair, CheckSigsFlag checkSigs)
{
    auto srcUri = srcStore->getUri();
    auto dstUri = dstStore->getUri();

    Activity act(*logger, Verbosity::Info, ActivityType::CopyPath,
        srcUri == "local" || srcUri == "daemon"
        ? fmt("copying path '%s' to '%s'", srcStore->printStorePath(storePath), dstUri)
          : dstUri == "local" || dstUri == "daemon"
        ? fmt("copying path '%s' from '%s'", srcStore->printStorePath(storePath), srcUri)
          : fmt("copying path '%s' from '%s' to '%s'", srcStore->printStorePath(storePath), srcUri, dstUri),
        {srcStore->printStorePath(storePath), srcUri, dstUri});
    PushActivity pact(act.id);

    auto info = srcStore->queryPathInfo(storePath);

    uint64_t total = 0;

    if (!info->narHash) {
        StringSink sink;
        srcStore->narFromPath({storePath}, sink);
        auto info2 = make_ref<ValidPathInfo>(*info);
        info2->narHash = hashString(HashType::SHA256, *sink.s);
        if (!info->narSize) info2->narSize = sink.s->size();
        if (info->ultimate) info2->ultimate = false;
        info = info2;

        StringSource source(*sink.s);
        dstStore->addToStore(*info, source, repair, checkSigs);
        return;
    }

    if (info->ultimate) {
        auto info2 = make_ref<ValidPathInfo>(*info);
        info2->ultimate = false;
        info = info2;
    }

    auto source = sinkToSource([&](Sink & sink) {
        LambdaSink wrapperSink([&](const unsigned char * data, size_t len) {
            sink(data, len);
            total += len;
            act.progress(total, info->narSize);
        });
        srcStore->narFromPath(storePath, wrapperSink);
    }, [&]() {
           throw EndOfFile("NAR for '%s' fetched from '%s' is incomplete", srcStore->printStorePath(storePath), srcStore->getUri());
    });

    dstStore->addToStore(*info, *source, repair, checkSigs);
}


void copyPaths(ref<Store> srcStore, ref<Store> dstStore, const StorePathSet & storePaths,
    RepairFlag repair, CheckSigsFlag checkSigs, SubstituteFlag substitute)
{
    auto valid = dstStore->queryValidPaths(storePaths, substitute);

    PathSet missing;
    for (auto & path : storePaths)
        if (!valid.count(path)) missing.insert(srcStore->printStorePath(path));

    if (missing.empty()) return;

    Activity act(*logger, Verbosity::Info, ActivityType::CopyPaths, fmt("copying %d paths", missing.size()));

    std::atomic<size_t> nrDone{0};
    std::atomic<size_t> nrFailed{0};
    std::atomic<uint64_t> bytesExpected{0};
    std::atomic<uint64_t> nrRunning{0};

    auto showProgress = [&]() {
        act.progress(nrDone, missing.size(), nrRunning, nrFailed);
    };

    ThreadPool pool;

    processGraph<Path>(pool,
        PathSet(missing.begin(), missing.end()),

        [&](const Path & storePath) {
            if (dstStore->isValidPath(dstStore->parseStorePath(storePath))) {
                nrDone++;
                showProgress();
                return PathSet();
            }

            auto info = srcStore->queryPathInfo(srcStore->parseStorePath(storePath));

            bytesExpected += info->narSize;
            act.setExpected(ActivityType::CopyPath, bytesExpected);

            return srcStore->printStorePathSet(info->references);
        },

        [&](const Path & storePathS) {
            checkInterrupt();

            auto storePath = dstStore->parseStorePath(storePathS);

            if (!dstStore->isValidPath(storePath)) {
                MaintainCount<decltype(nrRunning)> mc(nrRunning);
                showProgress();
                try {
                    copyStorePath(srcStore, dstStore, storePath, repair, checkSigs);
                } catch (Error &e) {
                    nrFailed++;
                    if (!settings.keepGoing)
                        throw e;
                    logger->log(Verbosity::Error, fmt("could not copy %s: %s", storePathS, e.what()));
                    showProgress();
                    return;
                }
            }

            nrDone++;
            showProgress();
        });
}


void copyClosure(ref<Store> srcStore, ref<Store> dstStore,
    const StorePathSet & storePaths, RepairFlag repair, CheckSigsFlag checkSigs,
    SubstituteFlag substitute)
{
    StorePathSet closure;
    srcStore->computeFSClosure(storePaths, closure);
    copyPaths(srcStore, dstStore, closure, repair, checkSigs, substitute);
}


std::optional<ValidPathInfo> decodeValidPathInfo(const Store & store, std::istream & str, bool hashGiven)
{
    std::string path;
    getline(str, path);
    if (str.eof()) { return {}; }
    ValidPathInfo info(store.parseStorePath(path));
    if (hashGiven) {
        string s;
        getline(str, s);
        info.narHash = Hash(s, HashType::SHA256);
        getline(str, s);
        if (!string2Int(s, info.narSize)) throw Error("number expected");
    }
    std::string deriver;
    getline(str, deriver);
    if (deriver != "") info.deriver = store.parseStorePath(deriver);
    string s; int n;
    getline(str, s);
    if (!string2Int(s, n)) throw Error("number expected");
    while (n--) {
        getline(str, s);
        info.references.insert(store.parseStorePath(s));
    }
    if (!str || str.eof()) throw Error("missing input");
    return std::optional<ValidPathInfo>(std::move(info));
}


std::string Store::showPaths(const StorePathSet & paths)
{
    std::string s;
    for (auto & i : paths) {
        if (s.size() != 0) s += ", ";
        s += "'" + printStorePath(i) + "'";
    }
    return s;
}


string showPaths(const PathSet & paths)
{
    return concatStringsSep(", ", quoteStrings(paths));
}


std::string ValidPathInfo::fingerprint(const Store & store) const
{
    if (narSize == 0 || !narHash)
        throw Error("cannot calculate fingerprint of path '%s' because its size/hash is not known",
            store.printStorePath(path));
    return
        "1;" + store.printStorePath(path) + ";"
<<<<<<< HEAD
        + narHash.to_string(Base::Base32) + ";"
=======
        + narHash.to_string(Base::Base32, true) + ";"
>>>>>>> 40526fbe
        + std::to_string(narSize) + ";"
        + concatStringsSep(",", store.printStorePathSet(references));
}


void ValidPathInfo::sign(const Store & store, const SecretKey & secretKey)
{
    sigs.insert(secretKey.signDetached(fingerprint(store)));
}


bool ValidPathInfo::isContentAddressed(const Store & store) const
{
    auto warn = [&]() {
        logWarning(
            ErrorInfo{
                .name = "Path not content-addressed",
                .hint = hintfmt("path '%s' claims to be content-addressed but isn't", store.printStorePath(path))
            });
    };

    if (hasPrefix(ca, "text:")) {
        Hash hash(ca.substr(5));
        if (store.makeTextPath(path.name(), hash, references) == path)
            return true;
        else
            warn();
    }

    else if (hasPrefix(ca, "fixed:")) {
        FileIngestionMethod recursive { ca.compare(6, 2, "r:") == 0 };
        Hash hash(ca.substr(recursive == FileIngestionMethod::Recursive ? 8 : 6));
        auto refs = references;
        bool hasSelfReference = false;
        if (refs.count(path)) {
            hasSelfReference = true;
            refs.erase(path);
        }
        if (store.makeFixedOutputPath(recursive, hash, path.name(), refs, hasSelfReference) == path)
            return true;
        else
            warn();
    }

    return false;
}


size_t ValidPathInfo::checkSignatures(const Store & store, const PublicKeys & publicKeys) const
{
    if (isContentAddressed(store)) return maxSigs;

    size_t good = 0;
    for (auto & sig : sigs)
        if (checkSignature(store, publicKeys, sig))
            good++;
    return good;
}


bool ValidPathInfo::checkSignature(const Store & store, const PublicKeys & publicKeys, const std::string & sig) const
{
    return verifyDetached(fingerprint(store), sig, publicKeys);
}


Strings ValidPathInfo::shortRefs() const
{
    Strings refs;
    for (auto & r : references)
        refs.push_back(std::string(r.to_string()));
    return refs;
}


std::string makeFixedOutputCA(FileIngestionMethod recursive, const Hash & hash)
{
    return "fixed:"
        + (recursive == FileIngestionMethod::Recursive ? (std::string) "r:" : "")
        + hash.to_string(Base::Base32, true);
}


}


#include "local-store.hh"
#include "remote-store.hh"


namespace nix {


RegisterStoreImplementation::Implementations * RegisterStoreImplementation::implementations = 0;

/* Split URI into protocol+hierarchy part and its parameter set. */
std::pair<std::string, Store::Params> splitUriAndParams(const std::string & uri_)
{
    auto uri(uri_);
    Store::Params params;
    auto q = uri.find('?');
    if (q != std::string::npos) {
        params = decodeQuery(uri.substr(q + 1));
        uri = uri_.substr(0, q);
    }
    return {uri, params};
}

ref<Store> openStore(const std::string & uri_,
    const Store::Params & extraParams)
{
    auto [uri, uriParams] = splitUriAndParams(uri_);
    auto params = extraParams;
    params.insert(uriParams.begin(), uriParams.end());

    for (auto fun : *RegisterStoreImplementation::implementations) {
        auto store = fun(uri, params);
        if (store) {
            store->warnUnknownSettings();
            return ref<Store>(store);
        }
    }

    throw Error("don't know how to open Nix store '%s'", uri);
}


StoreType getStoreType(const std::string & uri, const std::string & stateDir)
{
    if (uri == "daemon") {
        return tDaemon;
    } else if (uri == "local" || hasPrefix(uri, "/")) {
        return tLocal;
    } else if (uri == "" || uri == "auto") {
        if (access(stateDir.c_str(), R_OK | W_OK) == 0)
            return tLocal;
        else if (pathExists(settings.nixDaemonSocketFile))
            return tDaemon;
        else
            return tLocal;
    } else {
        return tOther;
    }
}


static RegisterStoreImplementation regStore([](
    const std::string & uri, const Store::Params & params)
    -> std::shared_ptr<Store>
{
    switch (getStoreType(uri, get(params, "state").value_or(settings.nixStateDir))) {
        case tDaemon:
            return std::shared_ptr<Store>(std::make_shared<UDSRemoteStore>(params));
        case tLocal: {
            Store::Params params2 = params;
            if (hasPrefix(uri, "/"))
                params2["root"] = uri;
            return std::shared_ptr<Store>(std::make_shared<LocalStore>(params2));
        }
        default:
            return nullptr;
    }
});


std::list<ref<Store>> getDefaultSubstituters()
{
    static auto stores([]() {
        std::list<ref<Store>> stores;

        StringSet done;

        auto addStore = [&](const std::string & uri) {
            if (!done.insert(uri).second) return;
            try {
                stores.push_back(openStore(uri));
            } catch (Error & e) {
                logWarning(e.info());
            }
        };

        for (auto uri : settings.substituters.get())
            addStore(uri);

        for (auto uri : settings.extraSubstituters.get())
            addStore(uri);

        stores.sort([](ref<Store> & a, ref<Store> & b) {
            return a->priority < b->priority;
        });

        return stores;
    } ());

    return stores;
}


}<|MERGE_RESOLUTION|>--- conflicted
+++ resolved
@@ -143,15 +143,9 @@
     const Hash & hash, std::string_view name) const
 {
     /* e.g., "source:sha256:1abc...:/nix/store:foo.tar.gz" */
-<<<<<<< HEAD
-    string s = type + ":" + hash.to_string(Base::Base16) + ":" + storeDir + ":" + std::string(name);
-    auto h = compressHash(hashString(HashType::SHA256, s), 20);
-    return StorePath::make(h.hash, name);
-=======
     string s = type + ":" + hash.to_string(Base::Base16, true) + ":" + storeDir + ":" + std::string(name);
     auto h = compressHash(hashString(HashType::SHA256, s), 20);
     return StorePath(h, name);
->>>>>>> 40526fbe
 }
 
 
@@ -193,11 +187,7 @@
             hashString(HashType::SHA256,
                 "fixed:out:"
                 + (recursive == FileIngestionMethod::Recursive ? (string) "r:" : "")
-<<<<<<< HEAD
-                + hash.to_string(Base::Base16) + ":"),
-=======
                 + hash.to_string(Base::Base16, true) + ":"),
->>>>>>> 40526fbe
             name);
     }
 }
@@ -756,11 +746,7 @@
             store.printStorePath(path));
     return
         "1;" + store.printStorePath(path) + ";"
-<<<<<<< HEAD
-        + narHash.to_string(Base::Base32) + ";"
-=======
         + narHash.to_string(Base::Base32, true) + ";"
->>>>>>> 40526fbe
         + std::to_string(narSize) + ";"
         + concatStringsSep(",", store.printStorePathSet(references));
 }
