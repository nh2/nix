#include "crypto.hh"
#include "globals.hh"
#include "store-api.hh"
#include "util.hh"
#include "nar-info-disk-cache.hh"
#include "thread-pool.hh"
#include "json.hh"
#include "derivations.hh"
#include "url.hh"

#include <future>


namespace nix {


bool Store::isInStore(const Path & path) const
{
    return isInDir(path, storeDir);
}


Path Store::toStorePath(const Path & path) const
{
    if (!isInStore(path))
        throw Error("path '%1%' is not in the Nix store", path);
    Path::size_type slash = path.find('/', storeDir.size() + 1);
    if (slash == Path::npos)
        return path;
    else
        return Path(path, 0, slash);
}


Path Store::followLinksToStore(std::string_view _path) const
{
    Path path = absPath(std::string(_path));
    while (!isInStore(path)) {
        if (!isLink(path)) break;
        string target = readLink(path);
        path = absPath(target, dirOf(path));
    }
    if (!isInStore(path))
        throw NotInStore("path '%1%' is not in the Nix store", path);
    return path;
}


StorePath Store::followLinksToStorePath(std::string_view path) const
{
    return parseStorePath(toStorePath(followLinksToStore(path)));
}


StorePathWithOutputs Store::followLinksToStorePathWithOutputs(std::string_view path) const
{
    auto [path2, outputs] = nix::parsePathWithOutputs(path);
    return StorePathWithOutputs { followLinksToStorePath(path2), std::move(outputs) };
}


/* Store paths have the following form:

   <realized-path> = <store>/<h>-<name>

   where

   <store> = the location of the Nix store, usually /nix/store

   <name> = a human readable name for the path, typically obtained
     from the name attribute of the derivation, or the name of the
     source file from which the store path is created.  For derivation
     outputs other than the default "out" output, the string "-<id>"
     is suffixed to <name>.

   <h> = base-32 representation of the first 160 bits of a SHA-256
     hash of <s>; the hash part of the store name

   <s> = the string "<type>:sha256:<h2>:<store>:<name>";
     note that it includes the location of the store as well as the
     name to make sure that changes to either of those are reflected
     in the hash (e.g. you won't get /nix/store/<h>-name1 and
     /nix/store/<h>-name2 with equal hash parts).

   <type> = one of:
     "text:<r1>:<r2>:...<rN>"
       for plain text files written to the store using
       addTextToStore(); <r1> ... <rN> are the store paths referenced
       by this path, in the form described by <realized-path>
     "source:<r1>:<r2>:...:<rN>:self"
       for paths copied to the store using addToStore() when recursive
       = true and hashAlgo = "sha256". Just like in the text case, we
       can have the store paths referenced by the path.
       Additionally, we can have an optional :self label to denote self
       reference.
     "output:<id>"
       for either the outputs created by derivations, OR paths copied
       to the store using addToStore() with recursive != true or
       hashAlgo != "sha256" (in that case "source" is used; it's
       silly, but it's done that way for compatibility).  <id> is the
       name of the output (usually, "out").

   <h2> = base-16 representation of a SHA-256 hash of:
     if <type> = "text:...":
       the string written to the resulting store path
     if <type> = "source":
       the serialisation of the path from which this store path is
       copied, as returned by hashPath()
     if <type> = "output:<id>":
       for non-fixed derivation outputs:
         the derivation (see hashDerivationModulo() in
         primops.cc)
       for paths copied by addToStore() or produced by fixed-output
       derivations:
         the string "fixed:out:<rec><algo>:<hash>:", where
           <rec> = "r:" for recursive (path) hashes, or "" for flat
             (file) hashes
           <algo> = "md5", "sha1" or "sha256"
           <hash> = base-16 representation of the path or flat hash of
             the contents of the path (or expected contents of the
             path for fixed-output derivations)

   Note that since an output derivation has always type output, while
   something added by addToStore can have type output or source depending
   on the hash, this means that the same input can be hashed differently
   if added to the store via addToStore or via a derivation, in the sha256
   recursive case.

   It would have been nicer to handle fixed-output derivations under
   "source", e.g. have something like "source:<rec><algo>", but we're
   stuck with this for now...

   The main reason for this way of computing names is to prevent name
   collisions (for security).  For instance, it shouldn't be feasible
   to come up with a derivation whose output path collides with the
   path for a copied source.  The former would have a <s> starting with
   "output:out:", while the latter would have a <s> starting with
   "source:".
*/


StorePath Store::makeStorePath(const string & type,
    const Hash & hash, std::string_view name) const
{
    /* e.g., "source:sha256:1abc...:/nix/store:foo.tar.gz" */
<<<<<<< HEAD
    string s = type + ":" + hash.to_string(Base::Base16) + ":" + storeDir + ":" + std::string(name);
    auto h = compressHash(hashString(HashType::SHA256, s), 20);
    return StorePath::make(h.hash, name);
=======
    string s = type + ":" + hash.to_string(Base16, true) + ":" + storeDir + ":" + std::string(name);
    auto h = compressHash(hashString(htSHA256, s), 20);
    return StorePath(h, name);
>>>>>>> 6c000eed
}


StorePath Store::makeOutputPath(const string & id,
    const Hash & hash, std::string_view name) const
{
    return makeStorePath("output:" + id, hash,
        std::string(name) + (id == "out" ? "" : "-" + id));
}


static std::string makeType(
    const Store & store,
    string && type,
    const StorePathSet & references,
    bool hasSelfReference = false)
{
    for (auto & i : references) {
        type += ":";
        type += store.printStorePath(i);
    }
    if (hasSelfReference) type += ":self";
    return std::move(type);
}


StorePath Store::makeFixedOutputPath(
    FileIngestionMethod recursive,
    const Hash & hash,
    std::string_view name,
    const StorePathSet & references,
    bool hasSelfReference) const
{
    if (hash.type == HashType::SHA256 && recursive == FileIngestionMethod::Recursive) {
        return makeStorePath(makeType(*this, "source", references, hasSelfReference), hash, name);
    } else {
        assert(references.empty());
        return makeStorePath("output:out",
            hashString(HashType::SHA256,
                "fixed:out:"
                + (recursive == FileIngestionMethod::Recursive ? (string) "r:" : "")
<<<<<<< HEAD
                + hash.to_string(Base::Base16) + ":"),
=======
                + hash.to_string(Base16, true) + ":"),
>>>>>>> 6c000eed
            name);
    }
}


StorePath Store::makeTextPath(std::string_view name, const Hash & hash,
    const StorePathSet & references) const
{
    assert(hash.type == HashType::SHA256);
    /* Stuff the references (if any) into the type.  This is a bit
       hacky, but we can't put them in `s' since that would be
       ambiguous. */
    return makeStorePath(makeType(*this, "text", references), hash, name);
}


std::pair<StorePath, Hash> Store::computeStorePathForPath(std::string_view name,
    const Path & srcPath, FileIngestionMethod method, HashType hashAlgo, PathFilter & filter) const
{
    Hash h = method == FileIngestionMethod::Recursive
        ? hashPath(hashAlgo, srcPath, filter).first
        : hashFile(hashAlgo, srcPath);
    return std::make_pair(makeFixedOutputPath(method, h, name), h);
}


StorePath Store::computeStorePathForText(const string & name, const string & s,
    const StorePathSet & references) const
{
    return makeTextPath(name, hashString(HashType::SHA256, s), references);
}


Store::Store(const Params & params)
    : Config(params)
    , state({(size_t) pathInfoCacheSize})
{
}


std::string Store::getUri()
{
    return "";
}

bool Store::PathInfoCacheValue::isKnownNow()
{
    std::chrono::duration ttl = didExist()
        ? std::chrono::seconds(settings.ttlPositiveNarInfoCache)
        : std::chrono::seconds(settings.ttlNegativeNarInfoCache);

    return std::chrono::steady_clock::now() < time_point + ttl;
}

bool Store::isValidPath(const StorePath & storePath)
{
    std::string hashPart(storePath.hashPart());

    {
        auto state_(state.lock());
        auto res = state_->pathInfoCache.get(hashPart);
        if (res && res->isKnownNow()) {
            stats.narInfoReadAverted++;
            return res->didExist();
        }
    }

    if (diskCache) {
        auto res = diskCache->lookupNarInfo(getUri(), hashPart);
        if (res.first != NarInfoDiskCache::oUnknown) {
            stats.narInfoReadAverted++;
            auto state_(state.lock());
            state_->pathInfoCache.upsert(hashPart,
                res.first == NarInfoDiskCache::oInvalid ? PathInfoCacheValue{} : PathInfoCacheValue { .value = res.second });
            return res.first == NarInfoDiskCache::oValid;
        }
    }

    bool valid = isValidPathUncached(storePath);

    if (diskCache && !valid)
        // FIXME: handle valid = true case.
        diskCache->upsertNarInfo(getUri(), hashPart, 0);

    return valid;
}


/* Default implementation for stores that only implement
   queryPathInfoUncached(). */
bool Store::isValidPathUncached(const StorePath & path)
{
    try {
        queryPathInfo(path);
        return true;
    } catch (InvalidPath &) {
        return false;
    }
}


ref<const ValidPathInfo> Store::queryPathInfo(const StorePath & storePath)
{
    std::promise<ref<const ValidPathInfo>> promise;

    queryPathInfo(storePath,
        {[&](std::future<ref<const ValidPathInfo>> result) {
            try {
                promise.set_value(result.get());
            } catch (...) {
                promise.set_exception(std::current_exception());
            }
        }});

    return promise.get_future().get();
}


void Store::queryPathInfo(const StorePath & storePath,
    Callback<ref<const ValidPathInfo>> callback) noexcept
{
    std::string hashPart;

    try {
        hashPart = storePath.hashPart();

        {
            auto res = state.lock()->pathInfoCache.get(hashPart);
            if (res && res->isKnownNow()) {
                stats.narInfoReadAverted++;
                if (!res->didExist())
                    throw InvalidPath("path '%s' is not valid", printStorePath(storePath));
                return callback(ref<const ValidPathInfo>(res->value));
            }
        }

        if (diskCache) {
            auto res = diskCache->lookupNarInfo(getUri(), hashPart);
            if (res.first != NarInfoDiskCache::oUnknown) {
                stats.narInfoReadAverted++;
                {
                    auto state_(state.lock());
                    state_->pathInfoCache.upsert(hashPart,
                        res.first == NarInfoDiskCache::oInvalid ? PathInfoCacheValue{} : PathInfoCacheValue{ .value = res.second });
                    if (res.first == NarInfoDiskCache::oInvalid ||
                        res.second->path != storePath)
                        throw InvalidPath("path '%s' is not valid", printStorePath(storePath));
                }
                return callback(ref<const ValidPathInfo>(res.second));
            }
        }

    } catch (...) { return callback.rethrow(); }

    auto callbackPtr = std::make_shared<decltype(callback)>(std::move(callback));

    queryPathInfoUncached(storePath,
        {[this, storePath{printStorePath(storePath)}, hashPart, callbackPtr](std::future<std::shared_ptr<const ValidPathInfo>> fut) {

            try {
                auto info = fut.get();

                if (diskCache)
                    diskCache->upsertNarInfo(getUri(), hashPart, info);

                {
                    auto state_(state.lock());
                    state_->pathInfoCache.upsert(hashPart, PathInfoCacheValue { .value = info });
                }

                if (!info || info->path != parseStorePath(storePath)) {
                    stats.narInfoMissing++;
                    throw InvalidPath("path '%s' is not valid", storePath);
                }

                (*callbackPtr)(ref<const ValidPathInfo>(info));
            } catch (...) { callbackPtr->rethrow(); }
        }});
}


StorePathSet Store::queryValidPaths(const StorePathSet & paths, SubstituteFlag maybeSubstitute)
{
    struct State
    {
        size_t left;
        StorePathSet valid;
        std::exception_ptr exc;
    };

    Sync<State> state_(State{paths.size(), StorePathSet()});

    std::condition_variable wakeup;
    ThreadPool pool;

    auto doQuery = [&](const Path & path) {
        checkInterrupt();
        queryPathInfo(parseStorePath(path), {[path, this, &state_, &wakeup](std::future<ref<const ValidPathInfo>> fut) {
            auto state(state_.lock());
            try {
                auto info = fut.get();
                state->valid.insert(parseStorePath(path));
            } catch (InvalidPath &) {
            } catch (...) {
                state->exc = std::current_exception();
            }
            assert(state->left);
            if (!--state->left)
                wakeup.notify_one();
        }});
    };

    for (auto & path : paths)
        pool.enqueue(std::bind(doQuery, printStorePath(path))); // FIXME

    pool.process();

    while (true) {
        auto state(state_.lock());
        if (!state->left) {
            if (state->exc) std::rethrow_exception(state->exc);
            return std::move(state->valid);
        }
        state.wait(wakeup);
    }
}


/* Return a string accepted by decodeValidPathInfo() that
   registers the specified paths as valid.  Note: it's the
   responsibility of the caller to provide a closure. */
string Store::makeValidityRegistration(const StorePathSet & paths,
    bool showDerivers, bool showHash)
{
    string s = "";

    for (auto & i : paths) {
        s += printStorePath(i) + "\n";

        auto info = queryPathInfo(i);

        if (showHash) {
            s += info->narHash.to_string(Base::Base16, false) + "\n";
            s += (format("%1%\n") % info->narSize).str();
        }

        auto deriver = showDerivers && info->deriver ? printStorePath(*info->deriver) : "";
        s += deriver + "\n";

        s += (format("%1%\n") % info->references.size()).str();

        for (auto & j : info->references)
            s += printStorePath(j) + "\n";
    }

    return s;
}


void Store::pathInfoToJSON(JSONPlaceholder & jsonOut, const StorePathSet & storePaths,
    bool includeImpureInfo, bool showClosureSize,
    Base hashBase,
    AllowInvalidFlag allowInvalid)
{
    auto jsonList = jsonOut.list();

    for (auto & storePath : storePaths) {
        auto jsonPath = jsonList.object();
        jsonPath.attr("path", printStorePath(storePath));

        try {
            auto info = queryPathInfo(storePath);

            jsonPath
                .attr("narHash", info->narHash.to_string(hashBase, true))
                .attr("narSize", info->narSize);

            {
                auto jsonRefs = jsonPath.list("references");
                for (auto & ref : info->references)
                    jsonRefs.elem(printStorePath(ref));
            }

            if (info->ca != "")
                jsonPath.attr("ca", info->ca);

            std::pair<uint64_t, uint64_t> closureSizes;

            if (showClosureSize) {
                closureSizes = getClosureSize(info->path);
                jsonPath.attr("closureSize", closureSizes.first);
            }

            if (includeImpureInfo) {

                if (info->deriver)
                    jsonPath.attr("deriver", printStorePath(*info->deriver));

                if (info->registrationTime)
                    jsonPath.attr("registrationTime", info->registrationTime);

                if (info->ultimate)
                    jsonPath.attr("ultimate", info->ultimate);

                if (!info->sigs.empty()) {
                    auto jsonSigs = jsonPath.list("signatures");
                    for (auto & sig : info->sigs)
                        jsonSigs.elem(sig);
                }

                auto narInfo = std::dynamic_pointer_cast<const NarInfo>(
                    std::shared_ptr<const ValidPathInfo>(info));

                if (narInfo) {
                    if (!narInfo->url.empty())
                        jsonPath.attr("url", narInfo->url);
                    if (narInfo->fileHash)
                        jsonPath.attr("downloadHash", narInfo->fileHash.to_string(Base32, true));
                    if (narInfo->fileSize)
                        jsonPath.attr("downloadSize", narInfo->fileSize);
                    if (showClosureSize)
                        jsonPath.attr("closureDownloadSize", closureSizes.second);
                }
            }

        } catch (InvalidPath &) {
            jsonPath.attr("valid", false);
        }
    }
}


std::pair<uint64_t, uint64_t> Store::getClosureSize(const StorePath & storePath)
{
    uint64_t totalNarSize = 0, totalDownloadSize = 0;
    StorePathSet closure;
    computeFSClosure(storePath, closure, false, false);
    for (auto & p : closure) {
        auto info = queryPathInfo(p);
        totalNarSize += info->narSize;
        auto narInfo = std::dynamic_pointer_cast<const NarInfo>(
            std::shared_ptr<const ValidPathInfo>(info));
        if (narInfo)
            totalDownloadSize += narInfo->fileSize;
    }
    return {totalNarSize, totalDownloadSize};
}


const Store::Stats & Store::getStats()
{
    {
        auto state_(state.lock());
        stats.pathInfoCacheSize = state_->pathInfoCache.size();
    }
    return stats;
}


void Store::buildPaths(const std::vector<StorePathWithOutputs> & paths, BuildMode buildMode)
{
    StorePathSet paths2;

    for (auto & path : paths) {
        if (path.path.isDerivation())
            unsupported("buildPaths");
        paths2.insert(path.path);
    }

    if (queryValidPaths(paths2).size() != paths2.size())
        unsupported("buildPaths");
}


void copyStorePath(ref<Store> srcStore, ref<Store> dstStore,
    const StorePath & storePath, RepairFlag repair, CheckSigsFlag checkSigs)
{
    auto srcUri = srcStore->getUri();
    auto dstUri = dstStore->getUri();

    Activity act(*logger, Verbosity::Info, ActivityType::CopyPath,
        srcUri == "local" || srcUri == "daemon"
        ? fmt("copying path '%s' to '%s'", srcStore->printStorePath(storePath), dstUri)
          : dstUri == "local" || dstUri == "daemon"
        ? fmt("copying path '%s' from '%s'", srcStore->printStorePath(storePath), srcUri)
          : fmt("copying path '%s' from '%s' to '%s'", srcStore->printStorePath(storePath), srcUri, dstUri),
        {srcStore->printStorePath(storePath), srcUri, dstUri});
    PushActivity pact(act.id);

    auto info = srcStore->queryPathInfo(storePath);

    uint64_t total = 0;

    if (!info->narHash) {
        StringSink sink;
        srcStore->narFromPath({storePath}, sink);
        auto info2 = make_ref<ValidPathInfo>(*info);
        info2->narHash = hashString(HashType::SHA256, *sink.s);
        if (!info->narSize) info2->narSize = sink.s->size();
        if (info->ultimate) info2->ultimate = false;
        info = info2;

        StringSource source(*sink.s);
        dstStore->addToStore(*info, source, repair, checkSigs);
        return;
    }

    if (info->ultimate) {
        auto info2 = make_ref<ValidPathInfo>(*info);
        info2->ultimate = false;
        info = info2;
    }

    auto source = sinkToSource([&](Sink & sink) {
        LambdaSink wrapperSink([&](const unsigned char * data, size_t len) {
            sink(data, len);
            total += len;
            act.progress(total, info->narSize);
        });
        srcStore->narFromPath(storePath, wrapperSink);
    }, [&]() {
           throw EndOfFile("NAR for '%s' fetched from '%s' is incomplete", srcStore->printStorePath(storePath), srcStore->getUri());
    });

    dstStore->addToStore(*info, *source, repair, checkSigs);
}


void copyPaths(ref<Store> srcStore, ref<Store> dstStore, const StorePathSet & storePaths,
    RepairFlag repair, CheckSigsFlag checkSigs, SubstituteFlag substitute)
{
    auto valid = dstStore->queryValidPaths(storePaths, substitute);

    PathSet missing;
    for (auto & path : storePaths)
        if (!valid.count(path)) missing.insert(srcStore->printStorePath(path));

    if (missing.empty()) return;

    Activity act(*logger, Verbosity::Info, ActivityType::CopyPaths, fmt("copying %d paths", missing.size()));

    std::atomic<size_t> nrDone{0};
    std::atomic<size_t> nrFailed{0};
    std::atomic<uint64_t> bytesExpected{0};
    std::atomic<uint64_t> nrRunning{0};

    auto showProgress = [&]() {
        act.progress(nrDone, missing.size(), nrRunning, nrFailed);
    };

    ThreadPool pool;

    processGraph<Path>(pool,
        PathSet(missing.begin(), missing.end()),

        [&](const Path & storePath) {
            if (dstStore->isValidPath(dstStore->parseStorePath(storePath))) {
                nrDone++;
                showProgress();
                return PathSet();
            }

            auto info = srcStore->queryPathInfo(srcStore->parseStorePath(storePath));

            bytesExpected += info->narSize;
            act.setExpected(ActivityType::CopyPath, bytesExpected);

            return srcStore->printStorePathSet(info->references);
        },

        [&](const Path & storePathS) {
            checkInterrupt();

            auto storePath = dstStore->parseStorePath(storePathS);

            if (!dstStore->isValidPath(storePath)) {
                MaintainCount<decltype(nrRunning)> mc(nrRunning);
                showProgress();
                try {
                    copyStorePath(srcStore, dstStore, storePath, repair, checkSigs);
                } catch (Error &e) {
                    nrFailed++;
                    if (!settings.keepGoing)
                        throw e;
                    logger->log(Verbosity::Error, fmt("could not copy %s: %s", storePathS, e.what()));
                    showProgress();
                    return;
                }
            }

            nrDone++;
            showProgress();
        });
}


void copyClosure(ref<Store> srcStore, ref<Store> dstStore,
    const StorePathSet & storePaths, RepairFlag repair, CheckSigsFlag checkSigs,
    SubstituteFlag substitute)
{
    StorePathSet closure;
    srcStore->computeFSClosure(storePaths, closure);
    copyPaths(srcStore, dstStore, closure, repair, checkSigs, substitute);
}


std::optional<ValidPathInfo> decodeValidPathInfo(const Store & store, std::istream & str, bool hashGiven)
{
    std::string path;
    getline(str, path);
    if (str.eof()) { return {}; }
    ValidPathInfo info(store.parseStorePath(path));
    if (hashGiven) {
        string s;
        getline(str, s);
        info.narHash = Hash(s, HashType::SHA256);
        getline(str, s);
        if (!string2Int(s, info.narSize)) throw Error("number expected");
    }
    std::string deriver;
    getline(str, deriver);
    if (deriver != "") info.deriver = store.parseStorePath(deriver);
    string s; int n;
    getline(str, s);
    if (!string2Int(s, n)) throw Error("number expected");
    while (n--) {
        getline(str, s);
        info.references.insert(store.parseStorePath(s));
    }
    if (!str || str.eof()) throw Error("missing input");
    return std::optional<ValidPathInfo>(std::move(info));
}


std::string Store::showPaths(const StorePathSet & paths)
{
    std::string s;
    for (auto & i : paths) {
        if (s.size() != 0) s += ", ";
        s += "'" + printStorePath(i) + "'";
    }
    return s;
}


string showPaths(const PathSet & paths)
{
    return concatStringsSep(", ", quoteStrings(paths));
}


std::string ValidPathInfo::fingerprint(const Store & store) const
{
    if (narSize == 0 || !narHash)
        throw Error("cannot calculate fingerprint of path '%s' because its size/hash is not known",
            store.printStorePath(path));
    return
        "1;" + store.printStorePath(path) + ";"
<<<<<<< HEAD
        + narHash.to_string(Base::Base32) + ";"
=======
        + narHash.to_string(Base32, true) + ";"
>>>>>>> 6c000eed
        + std::to_string(narSize) + ";"
        + concatStringsSep(",", store.printStorePathSet(references));
}


void ValidPathInfo::sign(const Store & store, const SecretKey & secretKey)
{
    sigs.insert(secretKey.signDetached(fingerprint(store)));
}


bool ValidPathInfo::isContentAddressed(const Store & store) const
{
    auto warn = [&]() {
        logWarning(
            ErrorInfo{
                .name = "Path not content-addressed",
                .hint = hintfmt("path '%s' claims to be content-addressed but isn't", store.printStorePath(path))
            });
    };

    if (hasPrefix(ca, "text:")) {
        Hash hash(ca.substr(5));
        if (store.makeTextPath(path.name(), hash, references) == path)
            return true;
        else
            warn();
    }

    else if (hasPrefix(ca, "fixed:")) {
        FileIngestionMethod recursive { ca.compare(6, 2, "r:") == 0 };
        Hash hash(ca.substr(recursive == FileIngestionMethod::Recursive ? 8 : 6));
        auto refs = references;
        bool hasSelfReference = false;
        if (refs.count(path)) {
            hasSelfReference = true;
            refs.erase(path);
        }
        if (store.makeFixedOutputPath(recursive, hash, path.name(), refs, hasSelfReference) == path)
            return true;
        else
            warn();
    }

    return false;
}


size_t ValidPathInfo::checkSignatures(const Store & store, const PublicKeys & publicKeys) const
{
    if (isContentAddressed(store)) return maxSigs;

    size_t good = 0;
    for (auto & sig : sigs)
        if (checkSignature(store, publicKeys, sig))
            good++;
    return good;
}


bool ValidPathInfo::checkSignature(const Store & store, const PublicKeys & publicKeys, const std::string & sig) const
{
    return verifyDetached(fingerprint(store), sig, publicKeys);
}


Strings ValidPathInfo::shortRefs() const
{
    Strings refs;
    for (auto & r : references)
        refs.push_back(std::string(r.to_string()));
    return refs;
}


std::string makeFixedOutputCA(FileIngestionMethod recursive, const Hash & hash)
{
    return "fixed:"
        + (recursive == FileIngestionMethod::Recursive ? (std::string) "r:" : "")
        + hash.to_string(Base32, true);
}


}


#include "local-store.hh"
#include "remote-store.hh"


namespace nix {


RegisterStoreImplementation::Implementations * RegisterStoreImplementation::implementations = 0;

/* Split URI into protocol+hierarchy part and its parameter set. */
std::pair<std::string, Store::Params> splitUriAndParams(const std::string & uri_)
{
    auto uri(uri_);
    Store::Params params;
    auto q = uri.find('?');
    if (q != std::string::npos) {
        params = decodeQuery(uri.substr(q + 1));
        uri = uri_.substr(0, q);
    }
    return {uri, params};
}

ref<Store> openStore(const std::string & uri_,
    const Store::Params & extraParams)
{
    auto [uri, uriParams] = splitUriAndParams(uri_);
    auto params = extraParams;
    params.insert(uriParams.begin(), uriParams.end());

    for (auto fun : *RegisterStoreImplementation::implementations) {
        auto store = fun(uri, params);
        if (store) {
            store->warnUnknownSettings();
            return ref<Store>(store);
        }
    }

    throw Error("don't know how to open Nix store '%s'", uri);
}


StoreType getStoreType(const std::string & uri, const std::string & stateDir)
{
    if (uri == "daemon") {
        return tDaemon;
    } else if (uri == "local" || hasPrefix(uri, "/")) {
        return tLocal;
    } else if (uri == "" || uri == "auto") {
        if (access(stateDir.c_str(), R_OK | W_OK) == 0)
            return tLocal;
        else if (pathExists(settings.nixDaemonSocketFile))
            return tDaemon;
        else
            return tLocal;
    } else {
        return tOther;
    }
}


static RegisterStoreImplementation regStore([](
    const std::string & uri, const Store::Params & params)
    -> std::shared_ptr<Store>
{
    switch (getStoreType(uri, get(params, "state").value_or(settings.nixStateDir))) {
        case tDaemon:
            return std::shared_ptr<Store>(std::make_shared<UDSRemoteStore>(params));
        case tLocal: {
            Store::Params params2 = params;
            if (hasPrefix(uri, "/"))
                params2["root"] = uri;
            return std::shared_ptr<Store>(std::make_shared<LocalStore>(params2));
        }
        default:
            return nullptr;
    }
});


std::list<ref<Store>> getDefaultSubstituters()
{
    static auto stores([]() {
        std::list<ref<Store>> stores;

        StringSet done;

        auto addStore = [&](const std::string & uri) {
            if (!done.insert(uri).second) return;
            try {
                stores.push_back(openStore(uri));
            } catch (Error & e) {
                logWarning(e.info());
            }
        };

        for (auto uri : settings.substituters.get())
            addStore(uri);

        for (auto uri : settings.extraSubstituters.get())
            addStore(uri);

        stores.sort([](ref<Store> & a, ref<Store> & b) {
            return a->priority < b->priority;
        });

        return stores;
    } ());

    return stores;
}


}<|MERGE_RESOLUTION|>--- conflicted
+++ resolved
@@ -143,15 +143,9 @@
     const Hash & hash, std::string_view name) const
 {
     /* e.g., "source:sha256:1abc...:/nix/store:foo.tar.gz" */
-<<<<<<< HEAD
-    string s = type + ":" + hash.to_string(Base::Base16) + ":" + storeDir + ":" + std::string(name);
+    string s = type + ":" + hash.to_string(Base::Base16, true) + ":" + storeDir + ":" + std::string(name);
     auto h = compressHash(hashString(HashType::SHA256, s), 20);
-    return StorePath::make(h.hash, name);
-=======
-    string s = type + ":" + hash.to_string(Base16, true) + ":" + storeDir + ":" + std::string(name);
-    auto h = compressHash(hashString(htSHA256, s), 20);
     return StorePath(h, name);
->>>>>>> 6c000eed
 }
 
 
@@ -193,11 +187,7 @@
             hashString(HashType::SHA256,
                 "fixed:out:"
                 + (recursive == FileIngestionMethod::Recursive ? (string) "r:" : "")
-<<<<<<< HEAD
-                + hash.to_string(Base::Base16) + ":"),
-=======
-                + hash.to_string(Base16, true) + ":"),
->>>>>>> 6c000eed
+                + hash.to_string(Base::Base16, true) + ":"),
             name);
     }
 }
@@ -515,7 +505,7 @@
                     if (!narInfo->url.empty())
                         jsonPath.attr("url", narInfo->url);
                     if (narInfo->fileHash)
-                        jsonPath.attr("downloadHash", narInfo->fileHash.to_string(Base32, true));
+                        jsonPath.attr("downloadHash", narInfo->fileHash.to_string(Base::Base32, true));
                     if (narInfo->fileSize)
                         jsonPath.attr("downloadSize", narInfo->fileSize);
                     if (showClosureSize)
@@ -756,11 +746,7 @@
             store.printStorePath(path));
     return
         "1;" + store.printStorePath(path) + ";"
-<<<<<<< HEAD
-        + narHash.to_string(Base::Base32) + ";"
-=======
-        + narHash.to_string(Base32, true) + ";"
->>>>>>> 6c000eed
+        + narHash.to_string(Base::Base32, true) + ";"
         + std::to_string(narSize) + ";"
         + concatStringsSep(",", store.printStorePathSet(references));
 }
@@ -840,7 +826,7 @@
 {
     return "fixed:"
         + (recursive == FileIngestionMethod::Recursive ? (std::string) "r:" : "")
-        + hash.to_string(Base32, true);
+        + hash.to_string(Base::Base32, true);
 }
 
 
