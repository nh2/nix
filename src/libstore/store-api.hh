#pragma once

#include "path.hh"
#include "hash.hh"
#include "content-address.hh"
#include "serialise.hh"
#include "crypto.hh"
#include "lru-cache.hh"
#include "sync.hh"
#include "globals.hh"
#include "config.hh"
#include "derivations.hh"

#include <atomic>
#include <limits>
#include <map>
#include <unordered_map>
#include <unordered_set>
#include <memory>
#include <string>
#include <chrono>
#include <variant>


namespace nix {


MakeError(SubstError, Error);
MakeError(BuildError, Error); // denotes a permanent build failure
MakeError(InvalidPath, Error);
MakeError(Unsupported, Error);
MakeError(SubstituteGone, Error);
MakeError(SubstituterDisabled, Error);
MakeError(NotInStore, Error);


class FSAccessor;
class NarInfoDiskCache;
class Store;
class JSONPlaceholder;


enum CheckSigsFlag : bool { NoCheckSigs = false, CheckSigs = true };
enum SubstituteFlag : bool { NoSubstitute = false, Substitute = true };
enum AllowInvalidFlag : bool { DisallowInvalid = false, AllowInvalid = true };

/* Magic header of exportPath() output (obsolete). */
const uint32_t exportMagic = 0x4558494e;


typedef std::unordered_map<StorePath, std::unordered_set<std::string>> Roots;


struct GCOptions
{
    /* Garbage collector operation:

       - `gcReturnLive': return the set of paths reachable from
         (i.e. in the closure of) the roots.

       - `gcReturnDead': return the set of paths not reachable from
         the roots.

       - `gcDeleteDead': actually delete the latter set.

       - `gcDeleteSpecific': delete the paths listed in
          `pathsToDelete', insofar as they are not reachable.
    */
    typedef enum {
        gcReturnLive,
        gcReturnDead,
        gcDeleteDead,
        gcDeleteSpecific,
    } GCAction;

    GCAction action{gcDeleteDead};

    /* If `ignoreLiveness' is set, then reachability from the roots is
       ignored (dangerous!).  However, the paths must still be
       unreferenced *within* the store (i.e., there can be no other
       store paths that depend on them). */
    bool ignoreLiveness{false};

    /* For `gcDeleteSpecific', the paths to delete. */
    StorePathSet pathsToDelete;

    /* Stop after at least `maxFreed' bytes have been freed. */
    unsigned long long maxFreed{std::numeric_limits<unsigned long long>::max()};
};


struct GCResults
{
    /* Depending on the action, the GC roots, or the paths that would
       be or have been deleted. */
    PathSet paths;

    /* For `gcReturnDead', `gcDeleteDead' and `gcDeleteSpecific', the
       number of bytes that would be or was freed. */
    unsigned long long bytesFreed = 0;
};


struct SubstitutablePathInfo
{
    std::optional<StorePath> deriver;
    StorePathSet references;
    unsigned long long downloadSize; /* 0 = unknown or inapplicable */
    unsigned long long narSize; /* 0 = unknown */
};

typedef std::map<StorePath, SubstitutablePathInfo> SubstitutablePathInfos;

struct ValidPathInfo
{
    StorePath path;
    std::optional<StorePath> deriver;
    Hash narHash;
    StorePathSet references;
    time_t registrationTime = 0;
    uint64_t narSize = 0; // 0 = unknown
    uint64_t id; // internal use only

    /* Whether the path is ultimately trusted, that is, it's a
       derivation output that was built locally. */
    bool ultimate = false;

    StringSet sigs; // note: not necessarily verified

    /* If non-empty, an assertion that the path is content-addressed,
       i.e., that the store path is computed from a cryptographic hash
       of the contents of the path, plus some other bits of data like
       the "name" part of the path. Such a path doesn't need
       signatures, since we don't have to trust anybody's claim that
       the path is the output of a particular derivation. (In the
       extensional store model, we have to trust that the *contents*
       of an output path of a derivation were actually produced by
       that derivation. In the intensional model, we have to trust
       that a particular output path was produced by a derivation; the
       path then implies the contents.)

       Ideally, the content-addressability assertion would just be a Boolean,
       and the store path would be computed from the name component, ‘narHash’
       and ‘references’. However, we support many types of content addresses.
    */
    std::optional<ContentAddress> ca;

    bool operator == (const ValidPathInfo & i) const
    {
        return
            path == i.path
            && narHash == i.narHash
            && references == i.references;
    }

    /* Return a fingerprint of the store path to be used in binary
       cache signatures. It contains the store path, the base-32
       SHA-256 hash of the NAR serialisation of the path, the size of
       the NAR, and the sorted references. The size field is strictly
       speaking superfluous, but might prevent endless/excessive data
       attacks. */
    std::string fingerprint(const Store & store) const;

    void sign(const Store & store, const SecretKey & secretKey);

    /* Return true iff the path is verifiably content-addressed. */
    bool isContentAddressed(const Store & store) const;

    static const size_t maxSigs = std::numeric_limits<size_t>::max();

    /* Return the number of signatures on this .narinfo that were
       produced by one of the specified keys, or maxSigs if the path
       is content-addressed. */
    size_t checkSignatures(const Store & store, const PublicKeys & publicKeys) const;

    /* Verify a single signature. */
    bool checkSignature(const Store & store, const PublicKeys & publicKeys, const std::string & sig) const;

    Strings shortRefs() const;

<<<<<<< HEAD
    ValidPathInfo(StorePath && path) : path(std::move(path)) { };
    ValidPathInfo(const StorePath & path) : path(path) { };
    ValidPathInfo(const ValidPathInfo & other) = default;
=======
    ValidPathInfo(const ValidPathInfo & other) = default;

    ValidPathInfo(StorePath && path) : path(std::move(path)) { };
    ValidPathInfo(const StorePath & path) : path(path) { };
>>>>>>> 669c3992

    virtual ~ValidPathInfo() { }
};

typedef list<ValidPathInfo> ValidPathInfos;


enum BuildMode { bmNormal, bmRepair, bmCheck };


struct BuildResult
{
    /* Note: don't remove status codes, and only add new status codes
       at the end of the list, to prevent client/server
       incompatibilities in the nix-store --serve protocol. */
    enum Status {
        Built = 0,
        Substituted,
        AlreadyValid,
        PermanentFailure,
        InputRejected,
        OutputRejected,
        TransientFailure, // possibly transient
        CachedFailure, // no longer used
        TimedOut,
        MiscFailure,
        DependencyFailed,
        LogLimitExceeded,
        NotDeterministic,
    } status = MiscFailure;
    std::string errorMsg;

    /* How many times this build was performed. */
    unsigned int timesBuilt = 0;

    /* If timesBuilt > 1, whether some builds did not produce the same
       result. (Note that 'isNonDeterministic = false' does not mean
       the build is deterministic, just that we don't have evidence of
       non-determinism.) */
    bool isNonDeterministic = false;

    /* The start/stop times of the build (or one of the rounds, if it
       was repeated). */
    time_t startTime = 0, stopTime = 0;

    bool success() {
        return status == Built || status == Substituted || status == AlreadyValid;
    }
};


class Store : public std::enable_shared_from_this<Store>, public Config
{
public:

    typedef std::map<std::string, std::string> Params;

    const PathSetting storeDir_{this, false, settings.nixStore,
        "store", "path to the Nix store"};
    const Path storeDir = storeDir_;

    const Setting<int> pathInfoCacheSize{this, 65536, "path-info-cache-size", "size of the in-memory store path information cache"};

    const Setting<bool> isTrusted{this, false, "trusted", "whether paths from this store can be used as substitutes even when they lack trusted signatures"};

    Setting<int> priority{this, 0, "priority", "priority of this substituter (lower value means higher priority)"};

    Setting<bool> wantMassQuery{this, false, "want-mass-query", "whether this substituter can be queried efficiently for path validity"};

protected:

    struct PathInfoCacheValue {

        // Time of cache entry creation or update
        std::chrono::time_point<std::chrono::steady_clock> time_point = std::chrono::steady_clock::now();

        // Null if missing
        std::shared_ptr<const ValidPathInfo> value;

        // Whether the value is valid as a cache entry. The path may not exist.
        bool isKnownNow();

        // Past tense, because a path can only be assumed to exists when
        // isKnownNow() && didExist()
        inline bool didExist() {
          return value != nullptr;
        }
    };

    struct State
    {
        // FIXME: fix key
        LRUCache<std::string, PathInfoCacheValue> pathInfoCache;
    };

    Sync<State> state;

    std::shared_ptr<NarInfoDiskCache> diskCache;

    Store(const Params & params);

public:

    virtual ~Store() { }

    virtual std::string getUri() = 0;

    StorePath parseStorePath(std::string_view path) const;

    std::optional<StorePath> maybeParseStorePath(std::string_view path) const;

    std::string printStorePath(const StorePath & path) const;

    // FIXME: remove
    StorePathSet parseStorePathSet(const PathSet & paths) const;

    PathSet printStorePathSet(const StorePathSet & path) const;

    /* Split a string specifying a derivation and a set of outputs
       (/nix/store/hash-foo!out1,out2,...) into the derivation path
       and the outputs. */
    StorePathWithOutputs parsePathWithOutputs(const string & s);

    /* Display a set of paths in human-readable form (i.e., between quotes
       and separated by commas). */
    std::string showPaths(const StorePathSet & paths);

    /* Return true if ‘path’ is in the Nix store (but not the Nix
       store itself). */
    bool isInStore(const Path & path) const;

    /* Return true if ‘path’ is a store path, i.e. a direct child of
       the Nix store. */
    bool isStorePath(std::string_view path) const;

    /* Chop off the parts after the top-level store name, e.g.,
       /nix/store/abcd-foo/bar => /nix/store/abcd-foo. */
    Path toStorePath(const Path & path) const;

    /* Follow symlinks until we end up with a path in the Nix store. */
    Path followLinksToStore(std::string_view path) const;

    /* Same as followLinksToStore(), but apply toStorePath() to the
       result. */
    StorePath followLinksToStorePath(std::string_view path) const;

    StorePathWithOutputs followLinksToStorePathWithOutputs(std::string_view path) const;

    /* Constructs a unique store path name. */
    StorePath makeStorePath(const string & type,
        const Hash & hash, std::string_view name) const;

    StorePath makeOutputPath(const string & id,
        const Hash & hash, std::string_view name) const;

    StorePath makeFixedOutputPath(FileIngestionMethod method,
        const Hash & hash, std::string_view name,
        const StorePathSet & references = {},
        bool hasSelfReference = false) const;

    StorePath makeTextPath(std::string_view name, const Hash & hash,
        const StorePathSet & references) const;

    /* This is the preparatory part of addToStore(); it computes the
       store path to which srcPath is to be copied.  Returns the store
       path and the cryptographic hash of the contents of srcPath. */
    std::pair<StorePath, Hash> computeStorePathForPath(std::string_view name,
        const Path & srcPath, FileIngestionMethod method = FileIngestionMethod::Recursive,
        HashType hashAlgo = HashType::SHA256, PathFilter & filter = defaultPathFilter) const;

    /* Preparatory part of addTextToStore().

       !!! Computation of the path should take the references given to
       addTextToStore() into account, otherwise we have a (relatively
       minor) security hole: a caller can register a source file with
       bogus references.  If there are too many references, the path may
       not be garbage collected when it has to be (not really a problem,
       the caller could create a root anyway), or it may be garbage
       collected when it shouldn't be (more serious).

       Hashing the references would solve this (bogus references would
       simply yield a different store path, so other users wouldn't be
       affected), but it has some backwards compatibility issues (the
       hashing scheme changes), so I'm not doing that for now. */
    StorePath computeStorePathForText(const string & name, const string & s,
        const StorePathSet & references) const;

    /* Check whether a path is valid. */
    bool isValidPath(const StorePath & path);

protected:

    virtual bool isValidPathUncached(const StorePath & path);

public:

    /* Query which of the given paths is valid. Optionally, try to
       substitute missing paths. */
    virtual StorePathSet queryValidPaths(const StorePathSet & paths,
        SubstituteFlag maybeSubstitute = NoSubstitute);

    /* Query the set of all valid paths. Note that for some store
       backends, the name part of store paths may be omitted
       (i.e. you'll get /nix/store/<hash> rather than
       /nix/store/<hash>-<name>). Use queryPathInfo() to obtain the
       full store path. */
    virtual StorePathSet queryAllValidPaths()
    { unsupported("queryAllValidPaths"); }

    /* Query information about a valid path. It is permitted to omit
       the name part of the store path. */
    ref<const ValidPathInfo> queryPathInfo(const StorePath & path);

    /* Asynchronous version of queryPathInfo(). */
    void queryPathInfo(const StorePath & path,
        Callback<ref<const ValidPathInfo>> callback) noexcept;

protected:

    virtual void queryPathInfoUncached(const StorePath & path,
        Callback<std::shared_ptr<const ValidPathInfo>> callback) noexcept = 0;

public:

    /* Queries the set of incoming FS references for a store path.
       The result is not cleared. */
    virtual void queryReferrers(const StorePath & path, StorePathSet & referrers)
    { unsupported("queryReferrers"); }

    /* Return all currently valid derivations that have `path' as an
       output.  (Note that the result of `queryDeriver()' is the
       derivation that was actually used to produce `path', which may
       not exist anymore.) */
    virtual StorePathSet queryValidDerivers(const StorePath & path) { return {}; };

    /* Query the outputs of the derivation denoted by `path'. */
    virtual StorePathSet queryDerivationOutputs(const StorePath & path)
    { unsupported("queryDerivationOutputs"); }

    /* Query the full store path given the hash part of a valid store
       path, or empty if the path doesn't exist. */
    virtual std::optional<StorePath> queryPathFromHashPart(const std::string & hashPart) = 0;

    /* Query which of the given paths have substitutes. */
    virtual StorePathSet querySubstitutablePaths(const StorePathSet & paths) { return {}; };

    /* Query substitute info (i.e. references, derivers and download
       sizes) of a set of paths.  If a path does not have substitute
       info, it's omitted from the resulting ‘infos’ map. */
    virtual void querySubstitutablePathInfos(const StorePathSet & paths,
        SubstitutablePathInfos & infos) { return; };

    /* Import a path into the store. */
    virtual void addToStore(const ValidPathInfo & info, Source & narSource,
        RepairFlag repair = NoRepair, CheckSigsFlag checkSigs = CheckSigs,
        std::shared_ptr<FSAccessor> accessor = 0) = 0;

    /* Copy the contents of a path to the store and register the
       validity the resulting path.  The resulting path is returned.
       The function object `filter' can be used to exclude files (see
       libutil/archive.hh). */
    virtual StorePath addToStore(const string & name, const Path & srcPath,
        FileIngestionMethod method = FileIngestionMethod::Recursive, HashType hashAlgo = HashType::SHA256,
        PathFilter & filter = defaultPathFilter, RepairFlag repair = NoRepair) = 0;

    // FIXME: remove?
    virtual StorePath addToStoreFromDump(const string & dump, const string & name,
        FileIngestionMethod method = FileIngestionMethod::Recursive, HashType hashAlgo = HashType::SHA256, RepairFlag repair = NoRepair)
    {
        throw Error("addToStoreFromDump() is not supported by this store");
    }

    /* Like addToStore, but the contents written to the output path is
       a regular file containing the given string. */
    virtual StorePath addTextToStore(const string & name, const string & s,
        const StorePathSet & references, RepairFlag repair = NoRepair) = 0;

    /* Write a NAR dump of a store path. */
    virtual void narFromPath(const StorePath & path, Sink & sink) = 0;

    /* For each path, if it's a derivation, build it.  Building a
       derivation means ensuring that the output paths are valid.  If
       they are already valid, this is a no-op.  Otherwise, validity
       can be reached in two ways.  First, if the output paths is
       substitutable, then build the path that way.  Second, the
       output paths can be created by running the builder, after
       recursively building any sub-derivations. For inputs that are
       not derivations, substitute them. */
    virtual void buildPaths(
        const std::vector<StorePathWithOutputs> & paths,
        BuildMode buildMode = bmNormal);

    /* Build a single non-materialized derivation (i.e. not from an
       on-disk .drv file). Note that ‘drvPath’ is only used for
       informational purposes. */
    virtual BuildResult buildDerivation(const StorePath & drvPath, const BasicDerivation & drv,
        BuildMode buildMode = bmNormal) = 0;

    /* Ensure that a path is valid.  If it is not currently valid, it
       may be made valid by running a substitute (if defined for the
       path). */
    virtual void ensurePath(const StorePath & path) = 0;

    /* Add a store path as a temporary root of the garbage collector.
       The root disappears as soon as we exit. */
    virtual void addTempRoot(const StorePath & path)
    { unsupported("addTempRoot"); }

    /* Add an indirect root, which is merely a symlink to `path' from
       /nix/var/nix/gcroots/auto/<hash of `path'>.  `path' is supposed
       to be a symlink to a store path.  The garbage collector will
       automatically remove the indirect root when it finds that
       `path' has disappeared. */
    virtual void addIndirectRoot(const Path & path)
    { unsupported("addIndirectRoot"); }

    /* Acquire the global GC lock, then immediately release it.  This
       function must be called after registering a new permanent root,
       but before exiting.  Otherwise, it is possible that a running
       garbage collector doesn't see the new root and deletes the
       stuff we've just built.  By acquiring the lock briefly, we
       ensure that either:

       - The collector is already running, and so we block until the
         collector is finished.  The collector will know about our
         *temporary* locks, which should include whatever it is we
         want to register as a permanent lock.

       - The collector isn't running, or it's just started but hasn't
         acquired the GC lock yet.  In that case we get and release
         the lock right away, then exit.  The collector scans the
         permanent root and sees our's.

       In either case the permanent root is seen by the collector. */
    virtual void syncWithGC() { };

    /* Find the roots of the garbage collector.  Each root is a pair
       (link, storepath) where `link' is the path of the symlink
       outside of the Nix store that point to `storePath'. If
       'censor' is true, privacy-sensitive information about roots
       found in /proc is censored. */
    virtual Roots findRoots(bool censor)
    { unsupported("findRoots"); }

    /* Perform a garbage collection. */
    virtual void collectGarbage(const GCOptions & options, GCResults & results)
    { unsupported("collectGarbage"); }

    /* Return a string representing information about the path that
       can be loaded into the database using `nix-store --load-db' or
       `nix-store --register-validity'. */
    string makeValidityRegistration(const StorePathSet & paths,
        bool showDerivers, bool showHash);

    /* Write a JSON representation of store path metadata, such as the
       hash and the references. If ‘includeImpureInfo’ is true,
       variable elements such as the registration time are
       included. If ‘showClosureSize’ is true, the closure size of
       each path is included. */
    void pathInfoToJSON(JSONPlaceholder & jsonOut, const StorePathSet & storePaths,
        bool includeImpureInfo, bool showClosureSize,
        Base hashBase = Base::Base32,
        AllowInvalidFlag allowInvalid = DisallowInvalid);

    /* Return the size of the closure of the specified path, that is,
       the sum of the size of the NAR serialisation of each path in
       the closure. */
    std::pair<uint64_t, uint64_t> getClosureSize(const StorePath & storePath);

    /* Optimise the disk space usage of the Nix store by hard-linking files
       with the same contents. */
    virtual void optimiseStore() { };

    /* Check the integrity of the Nix store.  Returns true if errors
       remain. */
    virtual bool verifyStore(bool checkContents, RepairFlag repair = NoRepair) { return false; };

    /* Return an object to access files in the Nix store. */
    virtual ref<FSAccessor> getFSAccessor()
    { unsupported("getFSAccessor"); }

    /* Add signatures to the specified store path. The signatures are
       not verified. */
    virtual void addSignatures(const StorePath & storePath, const StringSet & sigs)
    { unsupported("addSignatures"); }

    /* Utility functions. */

    /* Read a derivation, after ensuring its existence through
       ensurePath(). */
    Derivation derivationFromPath(const StorePath & drvPath);

    /* Read a derivation (which must already be valid). */
    Derivation readDerivation(const StorePath & drvPath);

    /* Place in `out' the set of all store paths in the file system
       closure of `storePath'; that is, all paths than can be directly
       or indirectly reached from it.  `out' is not cleared.  If
       `flipDirection' is true, the set of paths that can reach
       `storePath' is returned; that is, the closures under the
       `referrers' relation instead of the `references' relation is
       returned. */
    virtual void computeFSClosure(const StorePathSet & paths,
        StorePathSet & out, bool flipDirection = false,
        bool includeOutputs = false, bool includeDerivers = false);

    void computeFSClosure(const StorePath & path,
        StorePathSet & out, bool flipDirection = false,
        bool includeOutputs = false, bool includeDerivers = false);

    /* Given a set of paths that are to be built, return the set of
       derivations that will be built, and the set of output paths
       that will be substituted. */
    virtual void queryMissing(const std::vector<StorePathWithOutputs> & targets,
        StorePathSet & willBuild, StorePathSet & willSubstitute, StorePathSet & unknown,
        unsigned long long & downloadSize, unsigned long long & narSize);

    /* Sort a set of paths topologically under the references
       relation.  If p refers to q, then p precedes q in this list. */
    StorePaths topoSortPaths(const StorePathSet & paths);

    /* Export multiple paths in the format expected by ‘nix-store
       --import’. */
    void exportPaths(const StorePathSet & paths, Sink & sink);

    void exportPath(const StorePath & path, Sink & sink);

    /* Import a sequence of NAR dumps created by exportPaths() into
       the Nix store. Optionally, the contents of the NARs are
       preloaded into the specified FS accessor to speed up subsequent
       access. */
    StorePaths importPaths(Source & source, std::shared_ptr<FSAccessor> accessor,
        CheckSigsFlag checkSigs = CheckSigs);

    struct Stats
    {
        std::atomic<uint64_t> narInfoRead{0};
        std::atomic<uint64_t> narInfoReadAverted{0};
        std::atomic<uint64_t> narInfoMissing{0};
        std::atomic<uint64_t> narInfoWrite{0};
        std::atomic<uint64_t> pathInfoCacheSize{0};
        std::atomic<uint64_t> narRead{0};
        std::atomic<uint64_t> narReadBytes{0};
        std::atomic<uint64_t> narReadCompressedBytes{0};
        std::atomic<uint64_t> narWrite{0};
        std::atomic<uint64_t> narWriteAverted{0};
        std::atomic<uint64_t> narWriteBytes{0};
        std::atomic<uint64_t> narWriteCompressedBytes{0};
        std::atomic<uint64_t> narWriteCompressionTimeMs{0};
    };

    const Stats & getStats();

    /* Return the build log of the specified store path, if available,
       or null otherwise. */
    virtual std::shared_ptr<std::string> getBuildLog(const StorePath & path)
    { return nullptr; }

    /* Hack to allow long-running processes like hydra-queue-runner to
       occasionally flush their path info cache. */
    void clearPathInfoCache()
    {
        state.lock()->pathInfoCache.clear();
    }

    /* Establish a connection to the store, for store types that have
       a notion of connection. Otherwise this is a no-op. */
    virtual void connect() { };

    /* Get the protocol version of this store or it's connection. */
    virtual unsigned int getProtocol()
    {
        return 0;
    };

    virtual Path toRealPath(const Path & storePath)
    {
        return storePath;
    }

    Path toRealPath(const StorePath & storePath)
    {
        return toRealPath(printStorePath(storePath));
    }

    virtual void createUser(const std::string & userName, uid_t userId)
    { }

protected:

    Stats stats;

    /* Unsupported methods. */
    [[noreturn]] void unsupported(const std::string & op)
    {
        throw Unsupported("operation '%s' is not supported by store '%s'", op, getUri());
    }

};


class LocalFSStore : public virtual Store
{
public:

    // FIXME: the (Store*) cast works around a bug in gcc that causes
    // it to omit the call to the Setting constructor. Clang works fine
    // either way.
    const PathSetting rootDir{(Store*) this, true, "",
        "root", "directory prefixed to all other paths"};
    const PathSetting stateDir{(Store*) this, false,
        rootDir != "" ? rootDir + "/nix/var/nix" : settings.nixStateDir,
        "state", "directory where Nix will store state"};
    const PathSetting logDir{(Store*) this, false,
        rootDir != "" ? rootDir + "/nix/var/log/nix" : settings.nixLogDir,
        "log", "directory where Nix will store state"};

    const static string drvsLogDir;

    LocalFSStore(const Params & params);

    void narFromPath(const StorePath & path, Sink & sink) override;
    ref<FSAccessor> getFSAccessor() override;

    /* Register a permanent GC root. */
    Path addPermRoot(const StorePath & storePath,
        const Path & gcRoot, bool indirect, bool allowOutsideRootsDir = false);

    virtual Path getRealStoreDir() { return storeDir; }

    Path toRealPath(const Path & storePath) override
    {
        assert(isInStore(storePath));
        return getRealStoreDir() + "/" + std::string(storePath, storeDir.size() + 1);
    }

    std::shared_ptr<std::string> getBuildLog(const StorePath & path) override;
};


/* Copy a path from one store to another. */
void copyStorePath(ref<Store> srcStore, ref<Store> dstStore,
    const StorePath & storePath, RepairFlag repair = NoRepair, CheckSigsFlag checkSigs = CheckSigs);


/* Copy store paths from one store to another. The paths may be copied
   in parallel. They are copied in a topologically sorted order
   (i.e. if A is a reference of B, then A is copied before B), but
   the set of store paths is not automatically closed; use
   copyClosure() for that. */
void copyPaths(ref<Store> srcStore, ref<Store> dstStore, const StorePathSet & storePaths,
    RepairFlag repair = NoRepair,
    CheckSigsFlag checkSigs = CheckSigs,
    SubstituteFlag substitute = NoSubstitute);


/* Copy the closure of the specified paths from one store to another. */
void copyClosure(ref<Store> srcStore, ref<Store> dstStore,
    const StorePathSet & storePaths,
    RepairFlag repair = NoRepair,
    CheckSigsFlag checkSigs = CheckSigs,
    SubstituteFlag substitute = NoSubstitute);


/* Remove the temporary roots file for this process.  Any temporary
   root becomes garbage after this point unless it has been registered
   as a (permanent) root. */
void removeTempRoots();


/* Return a Store object to access the Nix store denoted by
   ‘uri’ (slight misnomer...). Supported values are:

   * ‘local’: The Nix store in /nix/store and database in
     /nix/var/nix/db, accessed directly.

   * ‘daemon’: The Nix store accessed via a Unix domain socket
     connection to nix-daemon.

   * ‘unix://<path>’: The Nix store accessed via a Unix domain socket
     connection to nix-daemon, with the socket located at <path>.

   * ‘auto’ or ‘’: Equivalent to ‘local’ or ‘daemon’ depending on
     whether the user has write access to the local Nix
     store/database.

   * ‘file://<path>’: A binary cache stored in <path>.

   * ‘https://<path>’: A binary cache accessed via HTTP.

   * ‘s3://<path>’: A writable binary cache stored on Amazon's Simple
     Storage Service.

   * ‘ssh://[user@]<host>’: A remote Nix store accessed by running
     ‘nix-store --serve’ via SSH.

   You can pass parameters to the store implementation by appending
   ‘?key=value&key=value&...’ to the URI.
*/
ref<Store> openStore(const std::string & uri = settings.storeUri.get(),
    const Store::Params & extraParams = Store::Params());


enum StoreType {
    tDaemon,
    tLocal,
    tOther
};


StoreType getStoreType(const std::string & uri = settings.storeUri.get(),
    const std::string & stateDir = settings.nixStateDir);

/* Return the default substituter stores, defined by the
   ‘substituters’ option and various legacy options. */
std::list<ref<Store>> getDefaultSubstituters();


/* Store implementation registration. */
typedef std::function<std::shared_ptr<Store>(
    const std::string & uri, const Store::Params & params)> OpenStore;

struct RegisterStoreImplementation
{
    typedef std::vector<OpenStore> Implementations;
    static Implementations * implementations;

    RegisterStoreImplementation(OpenStore fun)
    {
        if (!implementations) implementations = new Implementations;
        implementations->push_back(fun);
    }
};



/* Display a set of paths in human-readable form (i.e., between quotes
   and separated by commas). */
string showPaths(const PathSet & paths);


std::optional<ValidPathInfo> decodeValidPathInfo(
    const Store & store,
    std::istream & str,
    bool hashGiven = false);

<<<<<<< HEAD
=======
/* Compute the prefix to the hash algorithm which indicates how the files were
   ingested. */
std::string makeFileIngestionPrefix(const FileIngestionMethod m);

/* Compute the content-addressability assertion (ValidPathInfo::ca)
   for paths created by makeFixedOutputPath() / addToStore(). */
std::string makeFixedOutputCA(FileIngestionMethod method, const Hash & hash);


>>>>>>> 669c3992
/* Split URI into protocol+hierarchy part and its parameter set. */
std::pair<std::string, Store::Params> splitUriAndParams(const std::string & uri);

}<|MERGE_RESOLUTION|>--- conflicted
+++ resolved
@@ -178,16 +178,10 @@
 
     Strings shortRefs() const;
 
-<<<<<<< HEAD
+    ValidPathInfo(const ValidPathInfo & other) = default;
+
     ValidPathInfo(StorePath && path) : path(std::move(path)) { };
     ValidPathInfo(const StorePath & path) : path(path) { };
-    ValidPathInfo(const ValidPathInfo & other) = default;
-=======
-    ValidPathInfo(const ValidPathInfo & other) = default;
-
-    ValidPathInfo(StorePath && path) : path(std::move(path)) { };
-    ValidPathInfo(const StorePath & path) : path(path) { };
->>>>>>> 669c3992
 
     virtual ~ValidPathInfo() { }
 };
@@ -356,7 +350,7 @@
        path and the cryptographic hash of the contents of srcPath. */
     std::pair<StorePath, Hash> computeStorePathForPath(std::string_view name,
         const Path & srcPath, FileIngestionMethod method = FileIngestionMethod::Recursive,
-        HashType hashAlgo = HashType::SHA256, PathFilter & filter = defaultPathFilter) const;
+        HashType hashAlgo = htSHA256, PathFilter & filter = defaultPathFilter) const;
 
     /* Preparatory part of addTextToStore().
 
@@ -450,12 +444,12 @@
        The function object `filter' can be used to exclude files (see
        libutil/archive.hh). */
     virtual StorePath addToStore(const string & name, const Path & srcPath,
-        FileIngestionMethod method = FileIngestionMethod::Recursive, HashType hashAlgo = HashType::SHA256,
+        FileIngestionMethod method = FileIngestionMethod::Recursive, HashType hashAlgo = htSHA256,
         PathFilter & filter = defaultPathFilter, RepairFlag repair = NoRepair) = 0;
 
     // FIXME: remove?
     virtual StorePath addToStoreFromDump(const string & dump, const string & name,
-        FileIngestionMethod method = FileIngestionMethod::Recursive, HashType hashAlgo = HashType::SHA256, RepairFlag repair = NoRepair)
+        FileIngestionMethod method = FileIngestionMethod::Recursive, HashType hashAlgo = htSHA256, RepairFlag repair = NoRepair)
     {
         throw Error("addToStoreFromDump() is not supported by this store");
     }
@@ -549,7 +543,7 @@
        each path is included. */
     void pathInfoToJSON(JSONPlaceholder & jsonOut, const StorePathSet & storePaths,
         bool includeImpureInfo, bool showClosureSize,
-        Base hashBase = Base::Base32,
+        Base hashBase = Base32,
         AllowInvalidFlag allowInvalid = DisallowInvalid);
 
     /* Return the size of the closure of the specified path, that is,
@@ -834,18 +828,6 @@
     std::istream & str,
     bool hashGiven = false);
 
-<<<<<<< HEAD
-=======
-/* Compute the prefix to the hash algorithm which indicates how the files were
-   ingested. */
-std::string makeFileIngestionPrefix(const FileIngestionMethod m);
-
-/* Compute the content-addressability assertion (ValidPathInfo::ca)
-   for paths created by makeFixedOutputPath() / addToStore(). */
-std::string makeFixedOutputCA(FileIngestionMethod method, const Hash & hash);
-
-
->>>>>>> 669c3992
 /* Split URI into protocol+hierarchy part and its parameter set. */
 std::pair<std::string, Store::Params> splitUriAndParams(const std::string & uri);
 
