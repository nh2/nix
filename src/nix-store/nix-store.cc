#include "archive.hh"
#include "derivations.hh"
#include "dotgraph.hh"
#include "globals.hh"
#include "local-store.hh"
#include "monitor-fd.hh"
#include "serve-protocol.hh"
#include "shared.hh"
#include "util.hh"
#include "worker-protocol.hh"
#include "graphml.hh"
#include "../nix/legacy.hh"

#include <iostream>
#include <algorithm>
#include <cstdio>

#include <sys/types.h>
#include <sys/stat.h>
#include <fcntl.h>

#if HAVE_SODIUM
#include <sodium.h>
#endif


using namespace nix;
using std::cin;
using std::cout;


typedef void (* Operation) (Strings opFlags, Strings opArgs);


static Path gcRoot;
static int rootNr = 0;
static bool indirectRoot = false;
static bool noOutput = false;
static std::shared_ptr<Store> store;


ref<LocalStore> ensureLocalStore()
{
    auto store2 = std::dynamic_pointer_cast<LocalStore>(store);
    if (!store2) throw Error("you don't have sufficient rights to use this command");
    return ref<LocalStore>(store2);
}


static StorePath useDeriver(const StorePath & path)
{
    if (path.isDerivation()) return path.clone();
    auto info = store->queryPathInfo(path);
    if (!info->deriver)
        throw Error("deriver of path '%s' is not known", store->printStorePath(path));
    return info->deriver->clone();
}


/* Realise the given path.  For a derivation that means build it; for
   other paths it means ensure their validity. */
static PathSet realisePath(StorePathWithOutputs path, bool build = true)
{
    auto store2 = std::dynamic_pointer_cast<LocalFSStore>(store);

    if (path.path.isDerivation()) {
        if (build) store->buildPaths({path});
        Derivation drv = store->derivationFromPath(path.path);
        rootNr++;

        if (path.outputs.empty())
            for (auto & i : drv.outputs) path.outputs.insert(i.first);

        PathSet outputs;
        for (auto & j : path.outputs) {
            DerivationOutputs::iterator i = drv.outputs.find(j);
            if (i == drv.outputs.end())
                throw Error("derivation '%s' does not have an output named '%s'",
                    store2->printStorePath(path.path), j);
            auto outPath = store2->printStorePath(i->second.path);
            if (store2) {
                if (gcRoot == "")
                    printGCWarning();
                else {
                    Path rootName = gcRoot;
                    if (rootNr > 1) rootName += "-" + std::to_string(rootNr);
                    if (i->first != "out") rootName += "-" + i->first;
                    outPath = store2->addPermRoot(store->parseStorePath(outPath), rootName, indirectRoot);
                }
            }
            outputs.insert(outPath);
        }
        return outputs;
    }

    else {
        if (build) store->ensurePath(path.path);
        else if (!store->isValidPath(path.path))
            throw Error("path '%s' does not exist and cannot be created", store->printStorePath(path.path));
        if (store2) {
            if (gcRoot == "")
                printGCWarning();
            else {
                Path rootName = gcRoot;
                rootNr++;
                if (rootNr > 1) rootName += "-" + std::to_string(rootNr);
                return {store2->addPermRoot(path.path, rootName, indirectRoot)};
            }
        }
        return {store->printStorePath(path.path)};
    }
}


/* Realise the given paths. */
static void opRealise(Strings opFlags, Strings opArgs)
{
    bool dryRun = false;
    BuildMode buildMode = bmNormal;
    bool ignoreUnknown = false;

    for (auto & i : opFlags)
        if (i == "--dry-run") dryRun = true;
        else if (i == "--repair") buildMode = bmRepair;
        else if (i == "--check") buildMode = bmCheck;
        else if (i == "--ignore-unknown") ignoreUnknown = true;
        else throw UsageError("unknown flag '%1%'", i);

    std::vector<StorePathWithOutputs> paths;
    for (auto & i : opArgs)
        paths.push_back(store->followLinksToStorePathWithOutputs(i));

    unsigned long long downloadSize, narSize;
    StorePathSet willBuild, willSubstitute, unknown;
    store->queryMissing(paths, willBuild, willSubstitute, unknown, downloadSize, narSize);

    if (ignoreUnknown) {
        std::vector<StorePathWithOutputs> paths2;
        for (auto & i : paths)
            if (!unknown.count(i.path)) paths2.push_back(i);
        paths = std::move(paths2);
        unknown = StorePathSet();
    }

    if (settings.printMissing)
        printMissing(ref<Store>(store), willBuild, willSubstitute, unknown, downloadSize, narSize);

    if (dryRun) return;

    /* Build all paths at the same time to exploit parallelism. */
    store->buildPaths(paths, buildMode);

    if (!ignoreUnknown)
        for (auto & i : paths) {
            auto paths2 = realisePath(i, false);
            if (!noOutput)
                for (auto & j : paths2)
                    cout << fmt("%1%\n", j);
        }
}


/* Add files to the Nix store and print the resulting paths. */
static void opAdd(Strings opFlags, Strings opArgs)
{
    if (!opFlags.empty()) throw UsageError("unknown flag");

    for (auto & i : opArgs)
        cout << fmt("%s\n", store->printStorePath(store->addToStore(std::string(baseNameOf(i)), i)));
}


/* Preload the output of a fixed-output derivation into the Nix
   store. */
static void opAddFixed(Strings opFlags, Strings opArgs)
{
    auto recursive = FileIngestionMethod::Flat;

    for (auto & i : opFlags)
<<<<<<< HEAD
        if (i == "--recursive") recursive = true;
        else throw UsageError("unknown flag '%1%'", i);
=======
        if (i == "--recursive") recursive = FileIngestionMethod::Recursive;
        else throw UsageError(format("unknown flag '%1%'") % i);
>>>>>>> f60ce4fa

    if (opArgs.empty())
        throw UsageError("first argument must be hash algorithm");

    HashType hashAlgo = parseHashType(opArgs.front());
    opArgs.pop_front();

    for (auto & i : opArgs)
        cout << fmt("%s\n", store->printStorePath(store->addToStore(std::string(baseNameOf(i)), i, recursive, hashAlgo)));
}


/* Hack to support caching in `nix-prefetch-url'. */
static void opPrintFixedPath(Strings opFlags, Strings opArgs)
{
    auto recursive = FileIngestionMethod::Flat;

    for (auto i : opFlags)
<<<<<<< HEAD
        if (i == "--recursive") recursive = true;
        else throw UsageError("unknown flag '%1%'", i);
=======
        if (i == "--recursive") recursive = FileIngestionMethod::Recursive;
        else throw UsageError(format("unknown flag '%1%'") % i);
>>>>>>> f60ce4fa

    if (opArgs.size() != 3)
        throw UsageError("'--print-fixed-path' requires three arguments");

    Strings::iterator i = opArgs.begin();
    HashType hashAlgo = parseHashType(*i++);
    string hash = *i++;
    string name = *i++;

    cout << fmt("%s\n", store->printStorePath(store->makeFixedOutputPath(recursive, Hash(hash, hashAlgo), name)));
}


static StorePathSet maybeUseOutputs(const StorePath & storePath, bool useOutput, bool forceRealise)
{
    if (forceRealise) realisePath(storePath);
    if (useOutput && storePath.isDerivation()) {
        auto drv = store->derivationFromPath(storePath);
        StorePathSet outputs;
        for (auto & i : drv.outputs)
            outputs.insert(i.second.path.clone());
        return outputs;
    }
    else return singleton(storePath.clone());
}


/* Some code to print a tree representation of a derivation dependency
   graph.  Topological sorting is used to keep the tree relatively
   flat. */
static void printTree(const StorePath & path,
    const string & firstPad, const string & tailPad, StorePathSet & done)
{
    if (!done.insert(path.clone()).second) {
        cout << fmt("%s%s [...]\n", firstPad, store->printStorePath(path));
        return;
    }

    cout << fmt("%s%s\n", firstPad, store->printStorePath(path));

    auto info = store->queryPathInfo(path);

    /* Topologically sort under the relation A < B iff A \in
       closure(B).  That is, if derivation A is an (possibly indirect)
       input of B, then A is printed first.  This has the effect of
       flattening the tree, preventing deeply nested structures.  */
    auto sorted = store->topoSortPaths(info->references);
    reverse(sorted.begin(), sorted.end());

    for (const auto &[n, i] : enumerate(sorted)) {
        bool last = n + 1 == sorted.size();
        printTree(i,
            tailPad + (last ? treeLast : treeConn),
            tailPad + (last ? treeNull : treeLine),
            done);
    }
}


/* Perform various sorts of queries. */
static void opQuery(Strings opFlags, Strings opArgs)
{
    enum QueryType
        { qDefault, qOutputs, qRequisites, qReferences, qReferrers
        , qReferrersClosure, qDeriver, qBinding, qHash, qSize
        , qTree, qGraph, qGraphML, qResolve, qRoots };
    QueryType query = qDefault;
    bool useOutput = false;
    bool includeOutputs = false;
    bool forceRealise = false;
    string bindingName;

    for (auto & i : opFlags) {
        QueryType prev = query;
        if (i == "--outputs") query = qOutputs;
        else if (i == "--requisites" || i == "-R") query = qRequisites;
        else if (i == "--references") query = qReferences;
        else if (i == "--referrers" || i == "--referers") query = qReferrers;
        else if (i == "--referrers-closure" || i == "--referers-closure") query = qReferrersClosure;
        else if (i == "--deriver" || i == "-d") query = qDeriver;
        else if (i == "--binding" || i == "-b") {
            if (opArgs.size() == 0)
                throw UsageError("expected binding name");
            bindingName = opArgs.front();
            opArgs.pop_front();
            query = qBinding;
        }
        else if (i == "--hash") query = qHash;
        else if (i == "--size") query = qSize;
        else if (i == "--tree") query = qTree;
        else if (i == "--graph") query = qGraph;
        else if (i == "--graphml") query = qGraphML;
        else if (i == "--resolve") query = qResolve;
        else if (i == "--roots") query = qRoots;
        else if (i == "--use-output" || i == "-u") useOutput = true;
        else if (i == "--force-realise" || i == "--force-realize" || i == "-f") forceRealise = true;
        else if (i == "--include-outputs") includeOutputs = true;
        else throw UsageError("unknown flag '%1%'", i);
        if (prev != qDefault && prev != query)
            throw UsageError("query type '%1%' conflicts with earlier flag", i);
    }

    if (query == qDefault) query = qOutputs;

    RunPager pager;

    switch (query) {

        case qOutputs: {
            for (auto & i : opArgs) {
                auto i2 = store->followLinksToStorePath(i);
                if (forceRealise) realisePath(i2);
                Derivation drv = store->derivationFromPath(i2);
                for (auto & j : drv.outputs)
                    cout << fmt("%1%\n", store->printStorePath(j.second.path));
            }
            break;
        }

        case qRequisites:
        case qReferences:
        case qReferrers:
        case qReferrersClosure: {
            StorePathSet paths;
            for (auto & i : opArgs) {
                auto ps = maybeUseOutputs(store->followLinksToStorePath(i), useOutput, forceRealise);
                for (auto & j : ps) {
                    if (query == qRequisites) store->computeFSClosure(j, paths, false, includeOutputs);
                    else if (query == qReferences) {
                        for (auto & p : store->queryPathInfo(j)->references)
                            paths.insert(p.clone());
                    }
                    else if (query == qReferrers) {
                        StorePathSet tmp;
                        store->queryReferrers(j, tmp);
                        for (auto & i : tmp)
                            paths.insert(i.clone());
                    }
                    else if (query == qReferrersClosure) store->computeFSClosure(j, paths, true);
                }
            }
            auto sorted = store->topoSortPaths(paths);
            for (StorePaths::reverse_iterator i = sorted.rbegin();
                 i != sorted.rend(); ++i)
                cout << fmt("%s\n", store->printStorePath(*i));
            break;
        }

        case qDeriver:
            for (auto & i : opArgs) {
                auto info = store->queryPathInfo(store->followLinksToStorePath(i));
                cout << fmt("%s\n", info->deriver ? store->printStorePath(*info->deriver) : "unknown-deriver");
            }
            break;

        case qBinding:
            for (auto & i : opArgs) {
                auto path = useDeriver(store->followLinksToStorePath(i));
                Derivation drv = store->derivationFromPath(path);
                StringPairs::iterator j = drv.env.find(bindingName);
                if (j == drv.env.end())
                    throw Error("derivation '%s' has no environment binding named '%s'",
                        store->printStorePath(path), bindingName);
                cout << fmt("%s\n", j->second);
            }
            break;

        case qHash:
        case qSize:
            for (auto & i : opArgs) {
                for (auto & j : maybeUseOutputs(store->followLinksToStorePath(i), useOutput, forceRealise)) {
                    auto info = store->queryPathInfo(j);
                    if (query == qHash) {
                        assert(info->narHash.type == htSHA256);
                        cout << fmt("%s\n", info->narHash.to_string(Base32));
                    } else if (query == qSize)
                        cout << fmt("%d\n", info->narSize);
                }
            }
            break;

        case qTree: {
            StorePathSet done;
            for (auto & i : opArgs)
                printTree(store->followLinksToStorePath(i), "", "", done);
            break;
        }

        case qGraph: {
            StorePathSet roots;
            for (auto & i : opArgs)
                for (auto & j : maybeUseOutputs(store->followLinksToStorePath(i), useOutput, forceRealise))
                    roots.insert(j.clone());
            printDotGraph(ref<Store>(store), std::move(roots));
            break;
        }

        case qGraphML: {
            StorePathSet roots;
            for (auto & i : opArgs)
                for (auto & j : maybeUseOutputs(store->followLinksToStorePath(i), useOutput, forceRealise))
                    roots.insert(j.clone());
            printGraphML(ref<Store>(store), std::move(roots));
            break;
        }

        case qResolve: {
            for (auto & i : opArgs)
                cout << fmt("%s\n", store->printStorePath(store->followLinksToStorePath(i)));
            break;
        }

        case qRoots: {
            StorePathSet args;
            for (auto & i : opArgs)
                for (auto & p : maybeUseOutputs(store->followLinksToStorePath(i), useOutput, forceRealise))
                    args.insert(p.clone());

            StorePathSet referrers;
            store->computeFSClosure(
                args, referrers, true, settings.gcKeepOutputs, settings.gcKeepDerivations);

            Roots roots = store->findRoots(false);
            for (auto & [target, links] : roots)
                if (referrers.find(target) != referrers.end())
                    for (auto & link : links)
                        cout << fmt("%1% -> %2%\n", link, store->printStorePath(target));
            break;
        }

        default:
            abort();
    }
}


static void opPrintEnv(Strings opFlags, Strings opArgs)
{
    if (!opFlags.empty()) throw UsageError("unknown flag");
    if (opArgs.size() != 1) throw UsageError("'--print-env' requires one derivation store path");

    Path drvPath = opArgs.front();
    Derivation drv = store->derivationFromPath(store->parseStorePath(drvPath));

    /* Print each environment variable in the derivation in a format
     * that can be sourced by the shell. */
    for (auto & i : drv.env)
        cout << format("export %1%; %1%=%2%\n") % i.first % shellEscape(i.second);

    /* Also output the arguments.  This doesn't preserve whitespace in
       arguments. */
    cout << "export _args; _args='";
    bool first = true;
    for (auto & i : drv.args) {
        if (!first) cout << ' ';
        first = false;
        cout << shellEscape(i);
    }
    cout << "'\n";
}


static void opReadLog(Strings opFlags, Strings opArgs)
{
    if (!opFlags.empty()) throw UsageError("unknown flag");

    RunPager pager;

    for (auto & i : opArgs) {
        auto path = store->followLinksToStorePath(i);
        auto log = store->getBuildLog(path);
        if (!log)
            throw Error("build log of derivation '%s' is not available", store->printStorePath(path));
        std::cout << *log;
    }
}


static void opDumpDB(Strings opFlags, Strings opArgs)
{
    if (!opFlags.empty()) throw UsageError("unknown flag");
    if (!opArgs.empty()) {
        for (auto & i : opArgs)
            cout << store->makeValidityRegistration(singleton(store->followLinksToStorePath(i)), true, true);
    } else {
        for (auto & i : store->queryAllValidPaths())
            cout << store->makeValidityRegistration(singleton(i), true, true);
    }
}


static void registerValidity(bool reregister, bool hashGiven, bool canonicalise)
{
    ValidPathInfos infos;

    while (1) {
        auto info = decodeValidPathInfo(*store, cin, hashGiven);
        if (!info) break;
        if (!store->isValidPath(info->path) || reregister) {
            /* !!! races */
            if (canonicalise)
                canonicalisePathMetaData(store->printStorePath(info->path), -1);
            if (!hashGiven) {
                HashResult hash = hashPath(htSHA256, store->printStorePath(info->path));
                info->narHash = hash.first;
                info->narSize = hash.second;
            }
            infos.push_back(std::move(*info));
        }
    }

    ensureLocalStore()->registerValidPaths(infos);
}


static void opLoadDB(Strings opFlags, Strings opArgs)
{
    if (!opFlags.empty()) throw UsageError("unknown flag");
    if (!opArgs.empty())
        throw UsageError("no arguments expected");
    registerValidity(true, true, false);
}


static void opRegisterValidity(Strings opFlags, Strings opArgs)
{
    bool reregister = false; // !!! maybe this should be the default
    bool hashGiven = false;

    for (auto & i : opFlags)
        if (i == "--reregister") reregister = true;
        else if (i == "--hash-given") hashGiven = true;
        else throw UsageError("unknown flag '%1%'", i);

    if (!opArgs.empty()) throw UsageError("no arguments expected");

    registerValidity(reregister, hashGiven, true);
}


static void opCheckValidity(Strings opFlags, Strings opArgs)
{
    bool printInvalid = false;

    for (auto & i : opFlags)
        if (i == "--print-invalid") printInvalid = true;
        else throw UsageError("unknown flag '%1%'", i);

    for (auto & i : opArgs) {
        auto path = store->followLinksToStorePath(i);
        if (!store->isValidPath(path)) {
            if (printInvalid)
                cout << fmt("%s\n", store->printStorePath(path));
            else
                throw Error("path '%s' is not valid", store->printStorePath(path));
        }
    }
}


static void opGC(Strings opFlags, Strings opArgs)
{
    bool printRoots = false;
    GCOptions options;
    options.action = GCOptions::gcDeleteDead;

    GCResults results;

    /* Do what? */
    for (auto i = opFlags.begin(); i != opFlags.end(); ++i)
        if (*i == "--print-roots") printRoots = true;
        else if (*i == "--print-live") options.action = GCOptions::gcReturnLive;
        else if (*i == "--print-dead") options.action = GCOptions::gcReturnDead;
        else if (*i == "--max-freed") {
            long long maxFreed = getIntArg<long long>(*i, i, opFlags.end(), true);
            options.maxFreed = maxFreed >= 0 ? maxFreed : 0;
        }
        else throw UsageError("bad sub-operation '%1%' in GC", *i);

    if (!opArgs.empty()) throw UsageError("no arguments expected");

    if (printRoots) {
        Roots roots = store->findRoots(false);
        std::set<std::pair<Path, StorePath>> roots2;
        // Transpose and sort the roots.
        for (auto & [target, links] : roots)
            for (auto & link : links)
                roots2.emplace(link, target.clone());
        for (auto & [link, target] : roots2)
            std::cout << link << " -> " << store->printStorePath(target) << "\n";
    }

    else {
        PrintFreed freed(options.action == GCOptions::gcDeleteDead, results);
        store->collectGarbage(options, results);

        if (options.action != GCOptions::gcDeleteDead)
            for (auto & i : results.paths)
                cout << i << std::endl;
    }
}


/* Remove paths from the Nix store if possible (i.e., if they do not
   have any remaining referrers and are not reachable from any GC
   roots). */
static void opDelete(Strings opFlags, Strings opArgs)
{
    GCOptions options;
    options.action = GCOptions::gcDeleteSpecific;

    for (auto & i : opFlags)
        if (i == "--ignore-liveness") options.ignoreLiveness = true;
        else throw UsageError("unknown flag '%1%'", i);

    for (auto & i : opArgs)
        options.pathsToDelete.insert(store->followLinksToStorePath(i));

    GCResults results;
    PrintFreed freed(true, results);
    store->collectGarbage(options, results);
}


/* Dump a path as a Nix archive.  The archive is written to stdout */
static void opDump(Strings opFlags, Strings opArgs)
{
    if (!opFlags.empty()) throw UsageError("unknown flag");
    if (opArgs.size() != 1) throw UsageError("only one argument allowed");

    FdSink sink(STDOUT_FILENO);
    string path = *opArgs.begin();
    dumpPath(path, sink);
    sink.flush();
}


/* Restore a value from a Nix archive.  The archive is read from stdin. */
static void opRestore(Strings opFlags, Strings opArgs)
{
    if (!opFlags.empty()) throw UsageError("unknown flag");
    if (opArgs.size() != 1) throw UsageError("only one argument allowed");

    FdSource source(STDIN_FILENO);
    restorePath(*opArgs.begin(), source);
}


static void opExport(Strings opFlags, Strings opArgs)
{
    for (auto & i : opFlags)
        throw UsageError("unknown flag '%1%'", i);

    StorePathSet paths;

    for (auto & i : opArgs)
        paths.insert(store->followLinksToStorePath(i));

    FdSink sink(STDOUT_FILENO);
    store->exportPaths(paths, sink);
    sink.flush();
}


static void opImport(Strings opFlags, Strings opArgs)
{
    for (auto & i : opFlags)
        throw UsageError("unknown flag '%1%'", i);

    if (!opArgs.empty()) throw UsageError("no arguments expected");

    FdSource source(STDIN_FILENO);
    auto paths = store->importPaths(source, nullptr, NoCheckSigs);

    for (auto & i : paths)
        cout << fmt("%s\n", store->printStorePath(i)) << std::flush;
}


/* Initialise the Nix databases. */
static void opInit(Strings opFlags, Strings opArgs)
{
    if (!opFlags.empty()) throw UsageError("unknown flag");
    if (!opArgs.empty())
        throw UsageError("no arguments expected");
    /* Doesn't do anything right now; database tables are initialised
       automatically. */
}


/* Verify the consistency of the Nix environment. */
static void opVerify(Strings opFlags, Strings opArgs)
{
    if (!opArgs.empty())
        throw UsageError("no arguments expected");

    bool checkContents = false;
    RepairFlag repair = NoRepair;

    for (auto & i : opFlags)
        if (i == "--check-contents") checkContents = true;
        else if (i == "--repair") repair = Repair;
        else throw UsageError("unknown flag '%1%'", i);

    if (store->verifyStore(checkContents, repair)) {
        logWarning(ErrorInfo { 
            .name = "Store consistency",
            .description = "not all errors were fixed"
            });
        throw Exit(1);
    }
}


/* Verify whether the contents of the given store path have not changed. */
static void opVerifyPath(Strings opFlags, Strings opArgs)
{
    if (!opFlags.empty())
        throw UsageError("no flags expected");

    int status = 0;

    for (auto & i : opArgs) {
        auto path = store->followLinksToStorePath(i);
        printMsg(lvlTalkative, "checking path '%s'...", store->printStorePath(path));
        auto info = store->queryPathInfo(path);
        HashSink sink(info->narHash.type);
        store->narFromPath(path, sink);
        auto current = sink.finish();
        if (current.first != info->narHash) {
            logError(
                ErrorInfo { 
                    .name = "Hash mismatch",
                    .hint = hintfmt(
                        "path '%s' was modified! expected hash '%s', got '%s'",
                        store->printStorePath(path),
                        info->narHash.to_string(),
                        current.first.to_string())
            });
            status = 1;
        }
    }

    throw Exit(status);
}


/* Repair the contents of the given path by redownloading it using a
   substituter (if available). */
static void opRepairPath(Strings opFlags, Strings opArgs)
{
    if (!opFlags.empty())
        throw UsageError("no flags expected");

    for (auto & i : opArgs)
        ensureLocalStore()->repairPath(store->followLinksToStorePath(i));
}

/* Optimise the disk space usage of the Nix store by hard-linking
   files with the same contents. */
static void opOptimise(Strings opFlags, Strings opArgs)
{
    if (!opArgs.empty() || !opFlags.empty())
        throw UsageError("no arguments expected");

    store->optimiseStore();
}

/* Serve the nix store in a way usable by a restricted ssh user. */
static void opServe(Strings opFlags, Strings opArgs)
{
    bool writeAllowed = false;
    for (auto & i : opFlags)
        if (i == "--write") writeAllowed = true;
        else throw UsageError("unknown flag '%1%'", i);

    if (!opArgs.empty()) throw UsageError("no arguments expected");

    FdSource in(STDIN_FILENO);
    FdSink out(STDOUT_FILENO);

    /* Exchange the greeting. */
    unsigned int magic = readInt(in);
    if (magic != SERVE_MAGIC_1) throw Error("protocol mismatch");
    out << SERVE_MAGIC_2 << SERVE_PROTOCOL_VERSION;
    out.flush();
    unsigned int clientVersion = readInt(in);

    auto getBuildSettings = [&]() {
        // FIXME: changing options here doesn't work if we're
        // building through the daemon.
        verbosity = lvlError;
        settings.keepLog = false;
        settings.useSubstitutes = false;
        settings.maxSilentTime = readInt(in);
        settings.buildTimeout = readInt(in);
        if (GET_PROTOCOL_MINOR(clientVersion) >= 2)
            settings.maxLogSize = readNum<unsigned long>(in);
        if (GET_PROTOCOL_MINOR(clientVersion) >= 3) {
            settings.buildRepeat = readInt(in);
            settings.enforceDeterminism = readInt(in);
            settings.runDiffHook = true;
        }
        settings.printRepeatedBuilds = false;
    };

    while (true) {
        ServeCommand cmd;
        try {
            cmd = (ServeCommand) readInt(in);
        } catch (EndOfFile & e) {
            break;
        }

        switch (cmd) {

            case cmdQueryValidPaths: {
                bool lock = readInt(in);
                bool substitute = readInt(in);
                auto paths = readStorePaths<StorePathSet>(*store, in);
                if (lock && writeAllowed)
                    for (auto & path : paths)
                        store->addTempRoot(path);

                /* If requested, substitute missing paths. This
                   implements nix-copy-closure's --use-substitutes
                   flag. */
                if (substitute && writeAllowed) {
                    /* Filter out .drv files (we don't want to build anything). */
                    std::vector<StorePathWithOutputs> paths2;
                    for (auto & path : paths)
                        if (!path.isDerivation())
                            paths2.emplace_back(path.clone());
                    unsigned long long downloadSize, narSize;
                    StorePathSet willBuild, willSubstitute, unknown;
                    store->queryMissing(paths2,
                        willBuild, willSubstitute, unknown, downloadSize, narSize);
                    /* FIXME: should use ensurePath(), but it only
                       does one path at a time. */
                    if (!willSubstitute.empty())
                        try {
                            std::vector<StorePathWithOutputs> subs;
                            for (auto & p : willSubstitute) subs.emplace_back(p.clone());
                            store->buildPaths(subs);
                        } catch (Error & e) {
                            logWarning(e.info());
                        }
                }

                writeStorePaths(*store, out, store->queryValidPaths(paths));
                break;
            }

            case cmdQueryPathInfos: {
                auto paths = readStorePaths<StorePathSet>(*store, in);
                // !!! Maybe we want a queryPathInfos?
                for (auto & i : paths) {
                    try {
                        auto info = store->queryPathInfo(i);
                        out << store->printStorePath(info->path)
                            << (info->deriver ? store->printStorePath(*info->deriver) : "");
                        writeStorePaths(*store, out, info->references);
                        // !!! Maybe we want compression?
                        out << info->narSize // downloadSize
                            << info->narSize;
                        if (GET_PROTOCOL_MINOR(clientVersion) >= 4)
                            out << (info->narHash ? info->narHash.to_string() : "") << info->ca << info->sigs;
                    } catch (InvalidPath &) {
                    }
                }
                out << "";
                break;
            }

            case cmdDumpStorePath:
                store->narFromPath(store->parseStorePath(readString(in)), out);
                break;

            case cmdImportPaths: {
                if (!writeAllowed) throw Error("importing paths is not allowed");
                store->importPaths(in, nullptr, NoCheckSigs); // FIXME: should we skip sig checking?
                out << 1; // indicate success
                break;
            }

            case cmdExportPaths: {
                readInt(in); // obsolete
                store->exportPaths(readStorePaths<StorePathSet>(*store, in), out);
                break;
            }

            case cmdBuildPaths: {

                if (!writeAllowed) throw Error("building paths is not allowed");

                std::vector<StorePathWithOutputs> paths;
                for (auto & s : readStrings<Strings>(in))
                    paths.emplace_back(store->parsePathWithOutputs(s));

                getBuildSettings();

                try {
                    MonitorFdHup monitor(in.fd);
                    store->buildPaths(paths);
                    out << 0;
                } catch (Error & e) {
                    assert(e.status);
                    out << e.status << e.msg();
                }
                break;
            }

            case cmdBuildDerivation: { /* Used by hydra-queue-runner. */

                if (!writeAllowed) throw Error("building paths is not allowed");

                auto drvPath = store->parseStorePath(readString(in)); // informational only
                BasicDerivation drv;
                readDerivation(in, *store, drv);

                getBuildSettings();

                MonitorFdHup monitor(in.fd);
                auto status = store->buildDerivation(drvPath, drv);

                out << status.status << status.errorMsg;

                if (GET_PROTOCOL_MINOR(clientVersion) >= 3)
                    out << status.timesBuilt << status.isNonDeterministic << status.startTime << status.stopTime;

                break;
            }

            case cmdQueryClosure: {
                bool includeOutputs = readInt(in);
                StorePathSet closure;
                store->computeFSClosure(readStorePaths<StorePathSet>(*store, in),
                    closure, false, includeOutputs);
                writeStorePaths(*store, out, closure);
                break;
            }

            case cmdAddToStoreNar: {
                if (!writeAllowed) throw Error("importing paths is not allowed");

                auto path = readString(in);
                ValidPathInfo info(store->parseStorePath(path));
                auto deriver = readString(in);
                if (deriver != "")
                    info.deriver = store->parseStorePath(deriver);
                info.narHash = Hash(readString(in), htSHA256);
                info.references = readStorePaths<StorePathSet>(*store, in);
                in >> info.registrationTime >> info.narSize >> info.ultimate;
                info.sigs = readStrings<StringSet>(in);
                in >> info.ca;

                if (info.narSize == 0)
                    throw Error("narInfo is too old and missing the narSize field");

                SizedSource sizedSource(in, info.narSize);

                store->addToStore(info, sizedSource, NoRepair, NoCheckSigs);

                // consume all the data that has been sent before continuing.
                sizedSource.drainAll();

                out << 1; // indicate success

                break;
            }

            default:
                throw Error("unknown serve command %1%", cmd);
        }

        out.flush();
    }
}


static void opGenerateBinaryCacheKey(Strings opFlags, Strings opArgs)
{
    for (auto & i : opFlags)
        throw UsageError("unknown flag '%1%'", i);

    if (opArgs.size() != 3) throw UsageError("three arguments expected");
    auto i = opArgs.begin();
    string keyName = *i++;
    string secretKeyFile = *i++;
    string publicKeyFile = *i++;

#if HAVE_SODIUM
    if (sodium_init() == -1)
        throw Error("could not initialise libsodium");

    unsigned char pk[crypto_sign_PUBLICKEYBYTES];
    unsigned char sk[crypto_sign_SECRETKEYBYTES];
    if (crypto_sign_keypair(pk, sk) != 0)
        throw Error("key generation failed");

    writeFile(publicKeyFile, keyName + ":" + base64Encode(string((char *) pk, crypto_sign_PUBLICKEYBYTES)));
    umask(0077);
    writeFile(secretKeyFile, keyName + ":" + base64Encode(string((char *) sk, crypto_sign_SECRETKEYBYTES)));
#else
    throw Error("Nix was not compiled with libsodium, required for signed binary cache support");
#endif
}


static void opVersion(Strings opFlags, Strings opArgs)
{
    printVersion("nix-store");
}


/* Scan the arguments; find the operation, set global flags, put all
   other flags in a list, and put all other arguments in another
   list. */
static int _main(int argc, char * * argv)
{
    {
        Strings opFlags, opArgs;
        Operation op = 0;

        parseCmdLine(argc, argv, [&](Strings::iterator & arg, const Strings::iterator & end) {
            Operation oldOp = op;

            if (*arg == "--help")
                showManPage("nix-store");
            else if (*arg == "--version")
                op = opVersion;
            else if (*arg == "--realise" || *arg == "--realize" || *arg == "-r")
                op = opRealise;
            else if (*arg == "--add" || *arg == "-A")
                op = opAdd;
            else if (*arg == "--add-fixed")
                op = opAddFixed;
            else if (*arg == "--print-fixed-path")
                op = opPrintFixedPath;
            else if (*arg == "--delete")
                op = opDelete;
            else if (*arg == "--query" || *arg == "-q")
                op = opQuery;
            else if (*arg == "--print-env")
                op = opPrintEnv;
            else if (*arg == "--read-log" || *arg == "-l")
                op = opReadLog;
            else if (*arg == "--dump-db")
                op = opDumpDB;
            else if (*arg == "--load-db")
                op = opLoadDB;
            else if (*arg == "--register-validity")
                op = opRegisterValidity;
            else if (*arg == "--check-validity")
                op = opCheckValidity;
            else if (*arg == "--gc")
                op = opGC;
            else if (*arg == "--dump")
                op = opDump;
            else if (*arg == "--restore")
                op = opRestore;
            else if (*arg == "--export")
                op = opExport;
            else if (*arg == "--import")
                op = opImport;
            else if (*arg == "--init")
                op = opInit;
            else if (*arg == "--verify")
                op = opVerify;
            else if (*arg == "--verify-path")
                op = opVerifyPath;
            else if (*arg == "--repair-path")
                op = opRepairPath;
            else if (*arg == "--optimise" || *arg == "--optimize")
                op = opOptimise;
            else if (*arg == "--serve")
                op = opServe;
            else if (*arg == "--generate-binary-cache-key")
                op = opGenerateBinaryCacheKey;
            else if (*arg == "--add-root")
                gcRoot = absPath(getArg(*arg, arg, end));
            else if (*arg == "--indirect")
                indirectRoot = true;
            else if (*arg == "--no-output")
                noOutput = true;
            else if (*arg != "" && arg->at(0) == '-') {
                opFlags.push_back(*arg);
                if (*arg == "--max-freed" || *arg == "--max-links" || *arg == "--max-atime") /* !!! hack */
                    opFlags.push_back(getArg(*arg, arg, end));
            }
            else
                opArgs.push_back(*arg);

            if (oldOp && oldOp != op)
                throw UsageError("only one operation may be specified");

            return true;
        });

        initPlugins();

        if (!op) throw UsageError("no operation specified");

        if (op != opDump && op != opRestore) /* !!! hack */
            store = openStore();

        op(opFlags, opArgs);

        return 0;
    }
}

static RegisterLegacyCommand s1("nix-store", _main);<|MERGE_RESOLUTION|>--- conflicted
+++ resolved
@@ -177,13 +177,8 @@
     auto recursive = FileIngestionMethod::Flat;
 
     for (auto & i : opFlags)
-<<<<<<< HEAD
-        if (i == "--recursive") recursive = true;
+        if (i == "--recursive") recursive = FileIngestionMethod::Recursive;
         else throw UsageError("unknown flag '%1%'", i);
-=======
-        if (i == "--recursive") recursive = FileIngestionMethod::Recursive;
-        else throw UsageError(format("unknown flag '%1%'") % i);
->>>>>>> f60ce4fa
 
     if (opArgs.empty())
         throw UsageError("first argument must be hash algorithm");
@@ -202,13 +197,8 @@
     auto recursive = FileIngestionMethod::Flat;
 
     for (auto i : opFlags)
-<<<<<<< HEAD
-        if (i == "--recursive") recursive = true;
+        if (i == "--recursive") recursive = FileIngestionMethod::Recursive;
         else throw UsageError("unknown flag '%1%'", i);
-=======
-        if (i == "--recursive") recursive = FileIngestionMethod::Recursive;
-        else throw UsageError(format("unknown flag '%1%'") % i);
->>>>>>> f60ce4fa
 
     if (opArgs.size() != 3)
         throw UsageError("'--print-fixed-path' requires three arguments");
