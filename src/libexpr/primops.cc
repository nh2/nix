#include "archive.hh"
#include "derivations.hh"
#include "eval-inline.hh"
#include "eval.hh"
#include "globals.hh"
#include "json-to-value.hh"
#include "names.hh"
#include "store-api.hh"
#include "util.hh"
#include "json.hh"
#include "value-to-json.hh"
#include "value-to-xml.hh"
#include "primops.hh"

#include <sys/types.h>
#include <sys/stat.h>
#include <unistd.h>

#include <algorithm>
#include <cstring>
#include <regex>
#include <dlfcn.h>


namespace nix {


/*************************************************************
 * Miscellaneous
 *************************************************************/


/* Decode a context string ‘!<name>!<path>’ into a pair <path,
   name>. */
std::pair<string, string> decodeContext(const string & s)
{
    if (s.at(0) == '!') {
        size_t index = s.find("!", 1);
        return std::pair<string, string>(string(s, index + 1), string(s, 1, index - 1));
    } else
        return std::pair<string, string>(s.at(0) == '/' ? s : string(s, 1), "");
}


InvalidPathError::InvalidPathError(const Path & path) :
    EvalError("path '%s' is not valid", path), path(path) {}

void EvalState::realiseContext(const PathSet & context)
{
    std::vector<StorePathWithOutputs> drvs;

    for (auto & i : context) {
        auto [ctxS, outputName] = decodeContext(i);
        auto ctx = store->parseStorePath(ctxS);
        if (!store->isValidPath(ctx))
            throw InvalidPathError(store->printStorePath(ctx));
        if (!outputName.empty() && ctx.isDerivation()) {
            drvs.push_back(StorePathWithOutputs{ctx, {outputName}});

            /* Add the output of this derivation to the allowed
               paths. */
            if (allowedPaths) {
                auto drv = store->derivationFromPath(ctx);
                DerivationOutputs::iterator i = drv.outputs.find(outputName);
                if (i == drv.outputs.end())
                    throw Error("derivation '%s' does not have an output named '%s'", ctxS, outputName);
                allowedPaths->insert(store->printStorePath(i->second.path));
            }
        }
    }

    if (drvs.empty()) return;

    if (!evalSettings.enableImportFromDerivation)
        throw EvalError("attempted to realize '%1%' during evaluation but 'allow-import-from-derivation' is false",
            store->printStorePath(drvs.begin()->path));

    /* For performance, prefetch all substitute info. */
    StorePathSet willBuild, willSubstitute, unknown;
    unsigned long long downloadSize, narSize;
    store->queryMissing(drvs, willBuild, willSubstitute, unknown, downloadSize, narSize);

    store->buildPaths(drvs);
}


/* Load and evaluate an expression from path specified by the
   argument. */
static void prim_scopedImport(EvalState & state, const Pos & pos, Value * * args, Value & v)
{
    PathSet context;
    Path path = state.coerceToPath(pos, *args[1], context);

    try {
        state.realiseContext(context);
    } catch (InvalidPathError & e) {
        throw EvalError({
            .hint = hintfmt("cannot import '%1%', since path '%2%' is not valid", path, e.path),
            .nixCode = NixCode { .errPos = pos }
        });
    }

    Path realPath = state.checkSourcePath(state.toRealPath(path, context));

    // FIXME
    if (state.store->isStorePath(path) && state.store->isValidPath(state.store->parseStorePath(path)) && isDerivation(path)) {
        Derivation drv = readDerivation(*state.store, realPath);
        Value & w = *state.allocValue();
        state.mkAttrs(w, 3 + drv.outputs.size());
        Value * v2 = state.allocAttr(w, state.sDrvPath);
        mkString(*v2, path, {"=" + path});
        v2 = state.allocAttr(w, state.sName);
        mkString(*v2, drv.env["name"]);
        Value * outputsVal =
            state.allocAttr(w, state.symbols.create("outputs"));
        state.mkList(*outputsVal, drv.outputs.size());
        unsigned int outputs_index = 0;

        for (const auto & o : drv.outputs) {
            v2 = state.allocAttr(w, state.symbols.create(o.first));
            mkString(*v2, state.store->printStorePath(o.second.path), {"!" + o.first + "!" + path});
            outputsVal->listElems()[outputs_index] = state.allocValue();
            mkString(*(outputsVal->listElems()[outputs_index++]), o.first);
        }
        w.attrs->sort();

        static RootValue fun;
        if (!fun) {
            fun = allocRootValue(state.allocValue());
            state.eval(state.parseExprFromString(
                #include "imported-drv-to-derivation.nix.gen.hh"
                , "/"), **fun);
        }

        state.forceFunction(**fun, pos);
        mkApp(v, **fun, w);
        state.forceAttrs(v, pos);
    } else {
        state.forceAttrs(*args[0]);
        if (args[0]->attrs->empty())
            state.evalFile(realPath, v);
        else {
            Env * env = &state.allocEnv(args[0]->attrs->size());
            env->up = &state.baseEnv;

            StaticEnv staticEnv(false, &state.staticBaseEnv);

            unsigned int displ = 0;
            for (auto & attr : *args[0]->attrs) {
                staticEnv.vars[attr.name] = displ;
                env->values[displ++] = attr.value;
            }

            printTalkative("evaluating file '%1%'", realPath);
            Expr * e = state.parseExprFromFile(resolveExprPath(realPath), staticEnv);

            e->eval(state, *env, v);
        }
    }
}


/* Want reasonable symbol names, so extern C */
/* !!! Should we pass the Pos or the file name too? */
extern "C" typedef void (*ValueInitializer)(EvalState & state, Value & v);

/* Load a ValueInitializer from a DSO and return whatever it initializes */
void prim_importNative(EvalState & state, const Pos & pos, Value * * args, Value & v)
{
    PathSet context;
    Path path = state.coerceToPath(pos, *args[0], context);

    try {
        state.realiseContext(context);
    } catch (InvalidPathError & e) {
        throw EvalError({
            .hint = hintfmt(
                "cannot import '%1%', since path '%2%' is not valid",
                path, e.path),
            .nixCode = NixCode { .errPos = pos }
        });
    }

    path = state.checkSourcePath(path);

    string sym = state.forceStringNoCtx(*args[1], pos);

    void *handle = dlopen(path.c_str(), RTLD_LAZY | RTLD_LOCAL);
    if (!handle)
        throw EvalError("could not open '%1%': %2%", path, dlerror());

    dlerror();
    ValueInitializer func = (ValueInitializer) dlsym(handle, sym.c_str());
    if(!func) {
        char *message = dlerror();
        if (message)
            throw EvalError("could not load symbol '%1%' from '%2%': %3%", sym, path, message);
        else
            throw EvalError("symbol '%1%' from '%2%' resolved to NULL when a function pointer was expected",
                sym, path);
    }

    (func)(state, v);

    /* We don't dlclose because v may be a primop referencing a function in the shared object file */
}


/* Execute a program and parse its output */
void prim_exec(EvalState & state, const Pos & pos, Value * * args, Value & v)
{
    state.forceList(*args[0], pos);
    auto elems = args[0]->listElems();
    auto count = args[0]->listSize();
    if (count == 0) {
        throw EvalError({
            .hint = hintfmt("at least one argument to 'exec' required"),
            .nixCode = NixCode { .errPos = pos }
        });
    }
    PathSet context;
    auto program = state.coerceToString(pos, *elems[0], context, false, false);
    Strings commandArgs;
    for (unsigned int i = 1; i < args[0]->listSize(); ++i) {
        commandArgs.emplace_back(state.coerceToString(pos, *elems[i], context, false, false));
    }
    try {
        state.realiseContext(context);
    } catch (InvalidPathError & e) {
        throw EvalError({
            .hint = hintfmt("cannot execute '%1%', since path '%2%' is not valid",
                program, e.path),
            .nixCode = NixCode { .errPos = pos }
        });
    }

    auto output = runProgram(program, true, commandArgs);
    Expr * parsed;
    try {
        parsed = state.parseExprFromString(output, pos.file);
    } catch (Error & e) {
        e.addPrefix(fmt("While parsing the output from '%1%', at %2%\n", program, pos));
        throw;
    }
    try {
        state.eval(parsed, v);
    } catch (Error & e) {
        e.addPrefix(fmt("While evaluating the output from '%1%', at %2%\n", program, pos));
        throw;
    }
}


/* Return a string representing the type of the expression. */
static void prim_typeOf(EvalState & state, const Pos & pos, Value * * args, Value & v)
{
    state.forceValue(*args[0], pos);
    string t;
    switch (args[0]->type) {
        case tInt: t = "int"; break;
        case tBool: t = "bool"; break;
        case tString: t = "string"; break;
        case tPath: t = "path"; break;
        case tNull: t = "null"; break;
        case tAttrs: t = "set"; break;
        case tList1: case tList2: case tListN: t = "list"; break;
        case tLambda:
        case tPrimOp:
        case tPrimOpApp:
            t = "lambda";
            break;
        case tExternal:
            t = args[0]->external->typeOf();
            break;
        case tFloat: t = "float"; break;
        default: abort();
    }
    mkString(v, state.symbols.create(t));
}


/* Determine whether the argument is the null value. */
static void prim_isNull(EvalState & state, const Pos & pos, Value * * args, Value & v)
{
    state.forceValue(*args[0], pos);
    mkBool(v, args[0]->type == tNull);
}


/* Determine whether the argument is a function. */
static void prim_isFunction(EvalState & state, const Pos & pos, Value * * args, Value & v)
{
    state.forceValue(*args[0], pos);
    bool res;
    switch (args[0]->type) {
        case tLambda:
        case tPrimOp:
        case tPrimOpApp:
            res = true;
            break;
        default:
            res = false;
            break;
    }
    mkBool(v, res);
}


/* Determine whether the argument is an integer. */
static void prim_isInt(EvalState & state, const Pos & pos, Value * * args, Value & v)
{
    state.forceValue(*args[0], pos);
    mkBool(v, args[0]->type == tInt);
}

/* Determine whether the argument is a float. */
static void prim_isFloat(EvalState & state, const Pos & pos, Value * * args, Value & v)
{
    state.forceValue(*args[0], pos);
    mkBool(v, args[0]->type == tFloat);
}

/* Determine whether the argument is a string. */
static void prim_isString(EvalState & state, const Pos & pos, Value * * args, Value & v)
{
    state.forceValue(*args[0], pos);
    mkBool(v, args[0]->type == tString);
}


/* Determine whether the argument is a Boolean. */
static void prim_isBool(EvalState & state, const Pos & pos, Value * * args, Value & v)
{
    state.forceValue(*args[0], pos);
    mkBool(v, args[0]->type == tBool);
}

/* Determine whether the argument is a path. */
static void prim_isPath(EvalState & state, const Pos & pos, Value * * args, Value & v)
{
    state.forceValue(*args[0], pos);
    mkBool(v, args[0]->type == tPath);
}

struct CompareValues
{
    bool operator () (const Value * v1, const Value * v2) const
    {
        if (v1->type == tFloat && v2->type == tInt)
            return v1->fpoint < v2->integer;
        if (v1->type == tInt && v2->type == tFloat)
            return v1->integer < v2->fpoint;
        if (v1->type != v2->type)
            throw EvalError("cannot compare %1% with %2%", showType(*v1), showType(*v2));
        switch (v1->type) {
            case tInt:
                return v1->integer < v2->integer;
            case tFloat:
                return v1->fpoint < v2->fpoint;
            case tString:
                return strcmp(v1->string.s, v2->string.s) < 0;
            case tPath:
                return strcmp(v1->path, v2->path) < 0;
            default:
                throw EvalError("cannot compare %1% with %2%", showType(*v1), showType(*v2));
        }
    }
};


#if HAVE_BOEHMGC
typedef list<Value *, gc_allocator<Value *> > ValueList;
#else
typedef list<Value *> ValueList;
#endif


static void prim_genericClosure(EvalState & state, const Pos & pos, Value * * args, Value & v)
{
    state.forceAttrs(*args[0], pos);

    /* Get the start set. */
    Bindings::iterator startSet =
        args[0]->attrs->find(state.symbols.create("startSet"));
    if (startSet == args[0]->attrs->end())
        throw EvalError({
            .hint = hintfmt("attribute 'startSet' required"),
            .nixCode = NixCode { .errPos = pos }
        });
    state.forceList(*startSet->value, pos);

    ValueList workSet;
    for (unsigned int n = 0; n < startSet->value->listSize(); ++n)
        workSet.push_back(startSet->value->listElems()[n]);

    /* Get the operator. */
    Bindings::iterator op =
        args[0]->attrs->find(state.symbols.create("operator"));
    if (op == args[0]->attrs->end())
        throw EvalError({
            .hint = hintfmt("attribute 'operator' required"),
            .nixCode = NixCode { .errPos = pos }
        });
    state.forceValue(*op->value, pos);

    /* Construct the closure by applying the operator to element of
       `workSet', adding the result to `workSet', continuing until
       no new elements are found. */
    ValueList res;
    // `doneKeys' doesn't need to be a GC root, because its values are
    // reachable from res.
    set<Value *, CompareValues> doneKeys;
    while (!workSet.empty()) {
        Value * e = *(workSet.begin());
        workSet.pop_front();

        state.forceAttrs(*e, pos);

        Bindings::iterator key =
            e->attrs->find(state.symbols.create("key"));
        if (key == e->attrs->end())
            throw EvalError({
                .hint = hintfmt("attribute 'key' required"),
                .nixCode = NixCode { .errPos = pos }
            });
        state.forceValue(*key->value, pos);

        if (!doneKeys.insert(key->value).second) continue;
        res.push_back(e);

        /* Call the `operator' function with `e' as argument. */
        Value call;
        mkApp(call, *op->value, *e);
        state.forceList(call, pos);

        /* Add the values returned by the operator to the work set. */
        for (unsigned int n = 0; n < call.listSize(); ++n) {
            state.forceValue(*call.listElems()[n], pos);
            workSet.push_back(call.listElems()[n]);
        }
    }

    /* Create the result list. */
    state.mkList(v, res.size());
    unsigned int n = 0;
    for (auto & i : res)
        v.listElems()[n++] = i;
}


static void prim_abort(EvalState & state, const Pos & pos, Value * * args, Value & v)
{
    PathSet context;
    string s = state.coerceToString(pos, *args[0], context);
    throw Abort("evaluation aborted with the following error message: '%1%'", s);
}


static void prim_throw(EvalState & state, const Pos & pos, Value * * args, Value & v)
{
    PathSet context;
    string s = state.coerceToString(pos, *args[0], context);
    throw ThrownError(s);
}


static void prim_addErrorContext(EvalState & state, const Pos & pos, Value * * args, Value & v)
{
    try {
        state.forceValue(*args[1], pos);
        v = *args[1];
    } catch (Error & e) {
        PathSet context;
        e.addPrefix(format("%1%\n") % state.coerceToString(pos, *args[0], context));
        throw;
    }
}


/* Try evaluating the argument. Success => {success=true; value=something;},
 * else => {success=false; value=false;} */
static void prim_tryEval(EvalState & state, const Pos & pos, Value * * args, Value & v)
{
    state.mkAttrs(v, 2);
    try {
        state.forceValue(*args[0], pos);
        v.attrs->push_back(Attr(state.sValue, args[0]));
        mkBool(*state.allocAttr(v, state.symbols.create("success")), true);
    } catch (AssertionError & e) {
        mkBool(*state.allocAttr(v, state.sValue), false);
        mkBool(*state.allocAttr(v, state.symbols.create("success")), false);
    }
    v.attrs->sort();
}


/* Return an environment variable.  Use with care. */
static void prim_getEnv(EvalState & state, const Pos & pos, Value * * args, Value & v)
{
    string name = state.forceStringNoCtx(*args[0], pos);
    mkString(v, evalSettings.restrictEval || evalSettings.pureEval ? "" : getEnv(name).value_or(""));
}


/* Evaluate the first argument, then return the second argument. */
static void prim_seq(EvalState & state, const Pos & pos, Value * * args, Value & v)
{
    state.forceValue(*args[0], pos);
    state.forceValue(*args[1], pos);
    v = *args[1];
}


/* Evaluate the first argument deeply (i.e. recursing into lists and
   attrsets), then return the second argument. */
static void prim_deepSeq(EvalState & state, const Pos & pos, Value * * args, Value & v)
{
    state.forceValueDeep(*args[0]);
    state.forceValue(*args[1], pos);
    v = *args[1];
}


/* Evaluate the first expression and print it on standard error.  Then
   return the second expression.  Useful for debugging. */
static void prim_trace(EvalState & state, const Pos & pos, Value * * args, Value & v)
{
    state.forceValue(*args[0], pos);
    if (args[0]->type == tString)
        printError("trace: %1%", args[0]->string.s);
    else
        printError("trace: %1%", *args[0]);
    state.forceValue(*args[1], pos);
    v = *args[1];
}


/*************************************************************
 * Derivations
 *************************************************************/


/* Construct (as a unobservable side effect) a Nix derivation
   expression that performs the derivation described by the argument
   set.  Returns the original set extended with the following
   attributes: `outPath' containing the primary output path of the
   derivation; `drvPath' containing the path of the Nix expression;
   and `type' set to `derivation' to indicate that this is a
   derivation. */
static void prim_derivationStrict(EvalState & state, const Pos & pos, Value * * args, Value & v)
{
    state.forceAttrs(*args[0], pos);

    /* Figure out the name first (for stack backtraces). */
    Bindings::iterator attr = args[0]->attrs->find(state.sName);
    if (attr == args[0]->attrs->end())
        throw EvalError({
            .hint = hintfmt("required attribute 'name' missing"),
            .nixCode = NixCode { .errPos = pos }
        });
    string drvName;
    Pos & posDrvName(*attr->pos);
    try {
        drvName = state.forceStringNoCtx(*attr->value, pos);
    } catch (Error & e) {
        e.addPrefix(fmt("while evaluating the derivation attribute 'name' at %1%:\n", posDrvName));
        throw;
    }

    /* Check whether attributes should be passed as a JSON file. */
    std::ostringstream jsonBuf;
    std::unique_ptr<JSONObject> jsonObject;
    attr = args[0]->attrs->find(state.sStructuredAttrs);
    if (attr != args[0]->attrs->end() && state.forceBool(*attr->value, pos))
        jsonObject = std::make_unique<JSONObject>(jsonBuf);

    /* Check whether null attributes should be ignored. */
    bool ignoreNulls = false;
    attr = args[0]->attrs->find(state.sIgnoreNulls);
    if (attr != args[0]->attrs->end())
        ignoreNulls = state.forceBool(*attr->value, pos);

    /* Build the derivation expression by processing the attributes. */
    Derivation drv;

    PathSet context;

    std::optional<std::string> outputHash;
    std::string outputHashAlgo;
    auto ingestionMethod = FileIngestionMethod::Flat;

    StringSet outputs;
    outputs.insert("out");

    for (auto & i : args[0]->attrs->lexicographicOrder()) {
        if (i->name == state.sIgnoreNulls) continue;
        const string & key = i->name;
        vomit("processing attribute '%1%'", key);

        auto handleHashMode = [&](const std::string & s) {
            if (s == "recursive") ingestionMethod = FileIngestionMethod::Recursive;
            else if (s == "flat") ingestionMethod = FileIngestionMethod::Flat;
            else
                throw EvalError({
                    .hint = hintfmt("invalid value '%s' for 'outputHashMode' attribute", s),
                    .nixCode = NixCode { .errPos = posDrvName }
                });
        };

        auto handleOutputs = [&](const Strings & ss) {
            outputs.clear();
            for (auto & j : ss) {
                if (outputs.find(j) != outputs.end())
                    throw EvalError({
                        .hint = hintfmt("duplicate derivation output '%1%'", j),
                        .nixCode = NixCode { .errPos = posDrvName }
                    });
                /* !!! Check whether j is a valid attribute
                   name. */
                /* Derivations cannot be named ‘drv’, because
                   then we'd have an attribute ‘drvPath’ in
                   the resulting set. */
                if (j == "drv")
                    throw EvalError({
                        .hint = hintfmt("invalid derivation output name 'drv'" ),
                        .nixCode = NixCode { .errPos = posDrvName }
                    });
                outputs.insert(j);
            }
            if (outputs.empty())
                throw EvalError({
                    .hint = hintfmt("derivation cannot have an empty set of outputs"),
                    .nixCode = NixCode { .errPos = posDrvName }
                });
        };

        try {

            if (ignoreNulls) {
                state.forceValue(*i->value, pos);
                if (i->value->type == tNull) continue;
            }

            /* The `args' attribute is special: it supplies the
               command-line arguments to the builder. */
            if (i->name == state.sArgs) {
                state.forceList(*i->value, pos);
                for (unsigned int n = 0; n < i->value->listSize(); ++n) {
                    string s = state.coerceToString(posDrvName, *i->value->listElems()[n], context, true);
                    drv.args.push_back(s);
                }
            }

            /* All other attributes are passed to the builder through
               the environment. */
            else {

                if (jsonObject) {

                    if (i->name == state.sStructuredAttrs) continue;

                    auto placeholder(jsonObject->placeholder(key));
                    printValueAsJSON(state, true, *i->value, placeholder, context);

                    if (i->name == state.sBuilder)
                        drv.builder = state.forceString(*i->value, context, posDrvName);
                    else if (i->name == state.sSystem)
                        drv.platform = state.forceStringNoCtx(*i->value, posDrvName);
                    else if (i->name == state.sOutputHash)
                        outputHash = state.forceStringNoCtx(*i->value, posDrvName);
                    else if (i->name == state.sOutputHashAlgo)
                        outputHashAlgo = state.forceStringNoCtx(*i->value, posDrvName);
                    else if (i->name == state.sOutputHashMode)
                        handleHashMode(state.forceStringNoCtx(*i->value, posDrvName));
                    else if (i->name == state.sOutputs) {
                        /* Require ‘outputs’ to be a list of strings. */
                        state.forceList(*i->value, posDrvName);
                        Strings ss;
                        for (unsigned int n = 0; n < i->value->listSize(); ++n)
                            ss.emplace_back(state.forceStringNoCtx(*i->value->listElems()[n], posDrvName));
                        handleOutputs(ss);
                    }

                } else {
                    auto s = state.coerceToString(posDrvName, *i->value, context, true);
                    drv.env.emplace(key, s);
                    if (i->name == state.sBuilder) drv.builder = s;
                    else if (i->name == state.sSystem) drv.platform = s;
                    else if (i->name == state.sOutputHash) outputHash = s;
                    else if (i->name == state.sOutputHashAlgo) outputHashAlgo = s;
                    else if (i->name == state.sOutputHashMode) handleHashMode(s);
                    else if (i->name == state.sOutputs)
                        handleOutputs(tokenizeString<Strings>(s));
                }

            }

        } catch (Error & e) {
            e.addPrefix(format("while evaluating the attribute '%1%' of the derivation '%2%' at %3%:\n")
                % key % drvName % posDrvName);
            throw;
        }
    }

    if (jsonObject) {
        jsonObject.reset();
        drv.env.emplace("__json", jsonBuf.str());
    }

    /* Everything in the context of the strings in the derivation
       attributes should be added as dependencies of the resulting
       derivation. */
    for (auto & path : context) {

        /* Paths marked with `=' denote that the path of a derivation
           is explicitly passed to the builder.  Since that allows the
           builder to gain access to every path in the dependency
           graph of the derivation (including all outputs), all paths
           in the graph must be added to this derivation's list of
           inputs to ensure that they are available when the builder
           runs. */
        if (path.at(0) == '=') {
            /* !!! This doesn't work if readOnlyMode is set. */
            StorePathSet refs;
            state.store->computeFSClosure(state.store->parseStorePath(std::string_view(path).substr(1)), refs);
            for (auto & j : refs) {
                drv.inputSrcs.insert(j);
                if (j.isDerivation())
                    drv.inputDrvs[j] = state.store->readDerivation(j).outputNames();
            }
        }

        /* Handle derivation outputs of the form ‘!<name>!<path>’. */
        else if (path.at(0) == '!') {
            std::pair<string, string> ctx = decodeContext(path);
            drv.inputDrvs[state.store->parseStorePath(ctx.first)].insert(ctx.second);
        }

        /* Otherwise it's a source file. */
        else
            drv.inputSrcs.insert(state.store->parseStorePath(path));
    }

    /* Do we have all required attributes? */
    if (drv.builder == "")
        throw EvalError({
            .hint = hintfmt("required attribute 'builder' missing"),
            .nixCode = NixCode { .errPos = posDrvName }
        });

    if (drv.platform == "")
        throw EvalError({
            .hint = hintfmt("required attribute 'system' missing"),
            .nixCode = NixCode { .errPos = posDrvName }
        });

    /* Check whether the derivation name is valid. */
    if (isDerivation(drvName))
        throw EvalError({
            .hint = hintfmt("derivation names are not allowed to end in '%s'", drvExtension),
            .nixCode = NixCode { .errPos = posDrvName }
        });

    if (outputHash) {
        /* Handle fixed-output derivations. */
        if (outputs.size() != 1 || *(outputs.begin()) != "out")
            throw Error({
                .hint = hintfmt("multiple outputs are not supported in fixed-output derivations"),
                .nixCode = NixCode { .errPos = posDrvName }
            });

        std::optional<HashType> ht = parseHashTypeOpt(outputHashAlgo);
        Hash h = newHashAllowEmpty(*outputHash, ht);

        auto outPath = state.store->makeFixedOutputPath(ingestionMethod, h, drvName);
        if (!jsonObject) drv.env["out"] = state.store->printStorePath(outPath);
        drv.outputs.insert_or_assign("out", DerivationOutput {
<<<<<<< HEAD
            .path = std::move(outPath),
            .hash = FileSystemHash { ingestionMethod, std::move(h) },
=======
            std::move(outPath),
            (ingestionMethod == FileIngestionMethod::Recursive ? "r:" : "")
                + printHashType(*h.type),
            h.to_string(Base16, false),
>>>>>>> 15abb2aa
        });
    }

    else {
        /* Compute a hash over the "masked" store derivation, which is
           the final one except that in the list of outputs, the
           output paths are empty strings, and the corresponding
           environment variables have an empty value.  This ensures
           that changes in the set of output names do get reflected in
           the hash. */
        for (auto & i : outputs) {
            if (!jsonObject) drv.env[i] = "";
            drv.outputs.insert_or_assign(i,
                DerivationOutput {
                    .path = StorePath::dummy,
                    .hash = std::optional<FileSystemHash> {},
                });
        }

        Hash h = hashDerivationModulo(*state.store, Derivation(drv), true);

        for (auto & i : outputs) {
            auto outPath = state.store->makeOutputPath(i, h, drvName);
            if (!jsonObject) drv.env[i] = state.store->printStorePath(outPath);
            drv.outputs.insert_or_assign(i,
                DerivationOutput {
                    .path = std::move(outPath),
                    .hash = std::optional<FileSystemHash>(),
                });
        }
    }

    /* Write the resulting term into the Nix store directory. */
    auto drvPath = writeDerivation(state.store, drv, drvName, state.repair);
    auto drvPathS = state.store->printStorePath(drvPath);

    printMsg(lvlChatty, "instantiated '%1%' -> '%2%'", drvName, drvPathS);

    /* Optimisation, but required in read-only mode! because in that
       case we don't actually write store derivations, so we can't
       read them later. */
    drvHashes.insert_or_assign(drvPath,
        hashDerivationModulo(*state.store, Derivation(drv), false));

    state.mkAttrs(v, 1 + drv.outputs.size());
    mkString(*state.allocAttr(v, state.sDrvPath), drvPathS, {"=" + drvPathS});
    for (auto & i : drv.outputs) {
        mkString(*state.allocAttr(v, state.symbols.create(i.first)),
            state.store->printStorePath(i.second.path), {"!" + i.first + "!" + drvPathS});
    }
    v.attrs->sort();
}


/* Return a placeholder string for the specified output that will be
   substituted by the corresponding output path at build time. For
   example, 'placeholder "out"' returns the string
   /1rz4g4znpzjwh1xymhjpm42vipw92pr73vdgl6xs1hycac8kf2n9. At build
   time, any occurence of this string in an derivation attribute will
   be replaced with the concrete path in the Nix store of the output
   ‘out’. */
static void prim_placeholder(EvalState & state, const Pos & pos, Value * * args, Value & v)
{
    mkString(v, hashPlaceholder(state.forceStringNoCtx(*args[0], pos)));
}


/*************************************************************
 * Paths
 *************************************************************/


/* Convert the argument to a path.  !!! obsolete? */
static void prim_toPath(EvalState & state, const Pos & pos, Value * * args, Value & v)
{
    PathSet context;
    Path path = state.coerceToPath(pos, *args[0], context);
    mkString(v, canonPath(path), context);
}


/* Allow a valid store path to be used in an expression.  This is
   useful in some generated expressions such as in nix-push, which
   generates a call to a function with an already existing store path
   as argument.  You don't want to use `toPath' here because it copies
   the path to the Nix store, which yields a copy like
   /nix/store/newhash-oldhash-oldname.  In the past, `toPath' had
   special case behaviour for store paths, but that created weird
   corner cases. */
static void prim_storePath(EvalState & state, const Pos & pos, Value * * args, Value & v)
{
    PathSet context;
    Path path = state.checkSourcePath(state.coerceToPath(pos, *args[0], context));
    /* Resolve symlinks in ‘path’, unless ‘path’ itself is a symlink
       directly in the store.  The latter condition is necessary so
       e.g. nix-push does the right thing. */
    if (!state.store->isStorePath(path)) path = canonPath(path, true);
    if (!state.store->isInStore(path))
        throw EvalError({
            .hint = hintfmt("path '%1%' is not in the Nix store", path),
            .nixCode = NixCode { .errPos = pos }
        });
    Path path2 = state.store->toStorePath(path);
    if (!settings.readOnlyMode)
        state.store->ensurePath(state.store->parseStorePath(path2));
    context.insert(path2);
    mkString(v, path, context);
}


static void prim_pathExists(EvalState & state, const Pos & pos, Value * * args, Value & v)
{
    PathSet context;
    Path path = state.coerceToPath(pos, *args[0], context);
    try {
        state.realiseContext(context);
    } catch (InvalidPathError & e) {
        throw EvalError({
            .hint = hintfmt(
                "cannot check the existence of '%1%', since path '%2%' is not valid",
                path, e.path),
            .nixCode = NixCode { .errPos = pos }
        });
    }

    try {
        mkBool(v, pathExists(state.checkSourcePath(path)));
    } catch (SysError & e) {
        /* Don't give away info from errors while canonicalising
           ‘path’ in restricted mode. */
        mkBool(v, false);
    } catch (RestrictedPathError & e) {
        mkBool(v, false);
    }
}


/* Return the base name of the given string, i.e., everything
   following the last slash. */
static void prim_baseNameOf(EvalState & state, const Pos & pos, Value * * args, Value & v)
{
    PathSet context;
    mkString(v, baseNameOf(state.coerceToString(pos, *args[0], context, false, false)), context);
}


/* Return the directory of the given path, i.e., everything before the
   last slash.  Return either a path or a string depending on the type
   of the argument. */
static void prim_dirOf(EvalState & state, const Pos & pos, Value * * args, Value & v)
{
    PathSet context;
    Path dir = dirOf(state.coerceToString(pos, *args[0], context, false, false));
    if (args[0]->type == tPath) mkPath(v, dir.c_str()); else mkString(v, dir, context);
}


/* Return the contents of a file as a string. */
static void prim_readFile(EvalState & state, const Pos & pos, Value * * args, Value & v)
{
    PathSet context;
    Path path = state.coerceToPath(pos, *args[0], context);
    try {
        state.realiseContext(context);
    } catch (InvalidPathError & e) {
        throw EvalError({
            .hint = hintfmt("cannot read '%1%', since path '%2%' is not valid", path, e.path),
            .nixCode = NixCode { .errPos = pos }
        });
    }
    string s = readFile(state.checkSourcePath(state.toRealPath(path, context)));
    if (s.find((char) 0) != string::npos)
        throw Error("the contents of the file '%1%' cannot be represented as a Nix string", path);
    mkString(v, s.c_str());
}


/* Find a file in the Nix search path. Used to implement <x> paths,
   which are desugared to 'findFile __nixPath "x"'. */
static void prim_findFile(EvalState & state, const Pos & pos, Value * * args, Value & v)
{
    state.forceList(*args[0], pos);

    SearchPath searchPath;

    for (unsigned int n = 0; n < args[0]->listSize(); ++n) {
        Value & v2(*args[0]->listElems()[n]);
        state.forceAttrs(v2, pos);

        string prefix;
        Bindings::iterator i = v2.attrs->find(state.symbols.create("prefix"));
        if (i != v2.attrs->end())
            prefix = state.forceStringNoCtx(*i->value, pos);

        i = v2.attrs->find(state.symbols.create("path"));
        if (i == v2.attrs->end())
            throw EvalError({
                .hint = hintfmt("attribute 'path' missing"),
                .nixCode = NixCode { .errPos = pos }
            });

        PathSet context;
        string path = state.coerceToString(pos, *i->value, context, false, false);

        try {
            state.realiseContext(context);
        } catch (InvalidPathError & e) {
            throw EvalError({
                .hint = hintfmt("cannot find '%1%', since path '%2%' is not valid", path, e.path),
                .nixCode = NixCode { .errPos = pos }
            });
        }

        searchPath.emplace_back(prefix, path);
    }

    string path = state.forceStringNoCtx(*args[1], pos);

    mkPath(v, state.checkSourcePath(state.findFile(searchPath, path, pos)).c_str());
}

/* Return the cryptographic hash of a file in base-16. */
static void prim_hashFile(EvalState & state, const Pos & pos, Value * * args, Value & v)
{
    string type = state.forceStringNoCtx(*args[0], pos);
    std::optional<HashType> ht = parseHashType(type);
    if (!ht)
      throw Error({
          .hint = hintfmt("unknown hash type '%1%'", type),
          .nixCode = NixCode { .errPos = pos }
      });

    PathSet context; // discarded
    Path p = state.coerceToPath(pos, *args[1], context);

    mkString(v, hashFile(*ht, state.checkSourcePath(p)).to_string(Base16, false), context);
}

/* Read a directory (without . or ..) */
static void prim_readDir(EvalState & state, const Pos & pos, Value * * args, Value & v)
{
    PathSet ctx;
    Path path = state.coerceToPath(pos, *args[0], ctx);
    try {
        state.realiseContext(ctx);
    } catch (InvalidPathError & e) {
        throw EvalError({
            .hint = hintfmt("cannot read '%1%', since path '%2%' is not valid", path, e.path),
            .nixCode = NixCode { .errPos = pos }
        });
    }

    DirEntries entries = readDirectory(state.checkSourcePath(path));
    state.mkAttrs(v, entries.size());

    for (auto & ent : entries) {
        Value * ent_val = state.allocAttr(v, state.symbols.create(ent.name));
        if (ent.type == DT_UNKNOWN)
            ent.type = getFileType(path + "/" + ent.name);
        mkStringNoCopy(*ent_val,
            ent.type == DT_REG ? "regular" :
            ent.type == DT_DIR ? "directory" :
            ent.type == DT_LNK ? "symlink" :
            "unknown");
    }

    v.attrs->sort();
}


/*************************************************************
 * Creating files
 *************************************************************/


/* Convert the argument (which can be any Nix expression) to an XML
   representation returned in a string.  Not all Nix expressions can
   be sensibly or completely represented (e.g., functions). */
static void prim_toXML(EvalState & state, const Pos & pos, Value * * args, Value & v)
{
    std::ostringstream out;
    PathSet context;
    printValueAsXML(state, true, false, *args[0], out, context);
    mkString(v, out.str(), context);
}


/* Convert the argument (which can be any Nix expression) to a JSON
   string.  Not all Nix expressions can be sensibly or completely
   represented (e.g., functions). */
static void prim_toJSON(EvalState & state, const Pos & pos, Value * * args, Value & v)
{
    std::ostringstream out;
    PathSet context;
    printValueAsJSON(state, true, *args[0], out, context);
    mkString(v, out.str(), context);
}


/* Parse a JSON string to a value. */
static void prim_fromJSON(EvalState & state, const Pos & pos, Value * * args, Value & v)
{
    string s = state.forceStringNoCtx(*args[0], pos);
    parseJSON(state, s, v);
}


/* Store a string in the Nix store as a source file that can be used
   as an input by derivations. */
static void prim_toFile(EvalState & state, const Pos & pos, Value * * args, Value & v)
{
    PathSet context;
    string name = state.forceStringNoCtx(*args[0], pos);
    string contents = state.forceString(*args[1], context, pos);

    StorePathSet refs;

    for (auto path : context) {
        if (path.at(0) != '/')
            throw EvalError( {
                .hint = hintfmt(
                    "in 'toFile': the file named '%1%' must not contain a reference "
                    "to a derivation but contains (%2%)",
                    name, path),
                .nixCode = NixCode { .errPos = pos }
            });
        refs.insert(state.store->parseStorePath(path));
    }

    auto storePath = state.store->printStorePath(settings.readOnlyMode
        ? state.store->computeStorePathForText(name, contents, refs)
        : state.store->addTextToStore(name, contents, refs, state.repair));

    /* Note: we don't need to add `context' to the context of the
       result, since `storePath' itself has references to the paths
       used in args[1]. */

    mkString(v, storePath, {storePath});
}


static void addPath(EvalState & state, const Pos & pos, const string & name, const Path & path_,
    Value * filterFun, FileIngestionMethod method, const Hash & expectedHash, Value & v)
{
    const auto path = evalSettings.pureEval && expectedHash ?
        path_ :
        state.checkSourcePath(path_);
    PathFilter filter = filterFun ? ([&](const Path & path) {
        auto st = lstat(path);

        /* Call the filter function.  The first argument is the path,
           the second is a string indicating the type of the file. */
        Value arg1;
        mkString(arg1, path);

        Value fun2;
        state.callFunction(*filterFun, arg1, fun2, noPos);

        Value arg2;
        mkString(arg2,
            S_ISREG(st.st_mode) ? "regular" :
            S_ISDIR(st.st_mode) ? "directory" :
            S_ISLNK(st.st_mode) ? "symlink" :
            "unknown" /* not supported, will fail! */);

        Value res;
        state.callFunction(fun2, arg2, res, noPos);

        return state.forceBool(res, pos);
    }) : defaultPathFilter;

    std::optional<StorePath> expectedStorePath;
    if (expectedHash)
        expectedStorePath = state.store->makeFixedOutputPath(method, expectedHash, name);
    Path dstPath;
    if (!expectedHash || !state.store->isValidPath(*expectedStorePath)) {
        dstPath = state.store->printStorePath(settings.readOnlyMode
            ? state.store->computeStorePathForPath(name, path, method, htSHA256, filter).first
            : state.store->addToStore(name, path, method, htSHA256, filter, state.repair));
        if (expectedHash && expectedStorePath != state.store->parseStorePath(dstPath))
            throw Error("store path mismatch in (possibly filtered) path added from '%s'", path);
    } else
        dstPath = state.store->printStorePath(*expectedStorePath);

    mkString(v, dstPath, {dstPath});
}


static void prim_filterSource(EvalState & state, const Pos & pos, Value * * args, Value & v)
{
    PathSet context;
    Path path = state.coerceToPath(pos, *args[1], context);
    if (!context.empty())
        throw EvalError({
            .hint = hintfmt("string '%1%' cannot refer to other paths", path),
            .nixCode = NixCode { .errPos = pos }
        });

    state.forceValue(*args[0], pos);
    if (args[0]->type != tLambda)
        throw TypeError({
            .hint = hintfmt(
                "first argument in call to 'filterSource' is not a function but %1%",
                showType(*args[0])),
            .nixCode = NixCode { .errPos = pos }
        });

    addPath(state, pos, std::string(baseNameOf(path)), path, args[0], FileIngestionMethod::Recursive, Hash(), v);
}

static void prim_path(EvalState & state, const Pos & pos, Value * * args, Value & v)
{
    state.forceAttrs(*args[0], pos);
    Path path;
    string name;
    Value * filterFun = nullptr;
    auto method = FileIngestionMethod::Recursive;
    Hash expectedHash;

    for (auto & attr : *args[0]->attrs) {
        const string & n(attr.name);
        if (n == "path") {
            PathSet context;
            path = state.coerceToPath(*attr.pos, *attr.value, context);
            if (!context.empty())
                throw EvalError({
                    .hint = hintfmt("string '%1%' cannot refer to other paths", path),
                    .nixCode = NixCode { .errPos = *attr.pos }
                });
        } else if (attr.name == state.sName)
            name = state.forceStringNoCtx(*attr.value, *attr.pos);
        else if (n == "filter") {
            state.forceValue(*attr.value, pos);
            filterFun = attr.value;
        } else if (n == "recursive")
            method = FileIngestionMethod { state.forceBool(*attr.value, *attr.pos) };
        else if (n == "sha256")
            expectedHash = newHashAllowEmpty(state.forceStringNoCtx(*attr.value, *attr.pos), htSHA256);
        else
            throw EvalError({
                .hint = hintfmt("unsupported argument '%1%' to 'addPath'", attr.name),
                .nixCode = NixCode { .errPos = *attr.pos }
            });
    }
    if (path.empty())
        throw EvalError({
            .hint = hintfmt("'path' required"),
            .nixCode = NixCode { .errPos = pos }
        });
    if (name.empty())
        name = baseNameOf(path);

    addPath(state, pos, name, path, filterFun, method, expectedHash, v);
}


/*************************************************************
 * Sets
 *************************************************************/


/* Return the names of the attributes in a set as a sorted list of
   strings. */
static void prim_attrNames(EvalState & state, const Pos & pos, Value * * args, Value & v)
{
    state.forceAttrs(*args[0], pos);

    state.mkList(v, args[0]->attrs->size());

    size_t n = 0;
    for (auto & i : *args[0]->attrs)
        mkString(*(v.listElems()[n++] = state.allocValue()), i.name);

    std::sort(v.listElems(), v.listElems() + n,
              [](Value * v1, Value * v2) { return strcmp(v1->string.s, v2->string.s) < 0; });
}


/* Return the values of the attributes in a set as a list, in the same
   order as attrNames. */
static void prim_attrValues(EvalState & state, const Pos & pos, Value * * args, Value & v)
{
    state.forceAttrs(*args[0], pos);

    state.mkList(v, args[0]->attrs->size());

    unsigned int n = 0;
    for (auto & i : *args[0]->attrs)
        v.listElems()[n++] = (Value *) &i;

    std::sort(v.listElems(), v.listElems() + n,
        [](Value * v1, Value * v2) { return (string) ((Attr *) v1)->name < (string) ((Attr *) v2)->name; });

    for (unsigned int i = 0; i < n; ++i)
        v.listElems()[i] = ((Attr *) v.listElems()[i])->value;
}


/* Dynamic version of the `.' operator. */
void prim_getAttr(EvalState & state, const Pos & pos, Value * * args, Value & v)
{
    string attr = state.forceStringNoCtx(*args[0], pos);
    state.forceAttrs(*args[1], pos);
    // !!! Should we create a symbol here or just do a lookup?
    Bindings::iterator i = args[1]->attrs->find(state.symbols.create(attr));
    if (i == args[1]->attrs->end())
        throw EvalError({
            .hint = hintfmt("attribute '%1%' missing", attr),
            .nixCode = NixCode { .errPos = pos }
        });
    // !!! add to stack trace?
    if (state.countCalls && i->pos) state.attrSelects[*i->pos]++;
    state.forceValue(*i->value, pos);
    v = *i->value;
}


/* Return position information of the specified attribute. */
void prim_unsafeGetAttrPos(EvalState & state, const Pos & pos, Value * * args, Value & v)
{
    string attr = state.forceStringNoCtx(*args[0], pos);
    state.forceAttrs(*args[1], pos);
    Bindings::iterator i = args[1]->attrs->find(state.symbols.create(attr));
    if (i == args[1]->attrs->end())
        mkNull(v);
    else
        state.mkPos(v, i->pos);
}


/* Dynamic version of the `?' operator. */
static void prim_hasAttr(EvalState & state, const Pos & pos, Value * * args, Value & v)
{
    string attr = state.forceStringNoCtx(*args[0], pos);
    state.forceAttrs(*args[1], pos);
    mkBool(v, args[1]->attrs->find(state.symbols.create(attr)) != args[1]->attrs->end());
}


/* Determine whether the argument is a set. */
static void prim_isAttrs(EvalState & state, const Pos & pos, Value * * args, Value & v)
{
    state.forceValue(*args[0], pos);
    mkBool(v, args[0]->type == tAttrs);
}


static void prim_removeAttrs(EvalState & state, const Pos & pos, Value * * args, Value & v)
{
    state.forceAttrs(*args[0], pos);
    state.forceList(*args[1], pos);

    /* Get the attribute names to be removed. */
    std::set<Symbol> names;
    for (unsigned int i = 0; i < args[1]->listSize(); ++i) {
        state.forceStringNoCtx(*args[1]->listElems()[i], pos);
        names.insert(state.symbols.create(args[1]->listElems()[i]->string.s));
    }

    /* Copy all attributes not in that set.  Note that we don't need
       to sort v.attrs because it's a subset of an already sorted
       vector. */
    state.mkAttrs(v, args[0]->attrs->size());
    for (auto & i : *args[0]->attrs) {
        if (names.find(i.name) == names.end())
            v.attrs->push_back(i);
    }
}


/* Builds a set from a list specifying (name, value) pairs.  To be
   precise, a list [{name = "name1"; value = value1;} ... {name =
   "nameN"; value = valueN;}] is transformed to {name1 = value1;
   ... nameN = valueN;}.  In case of duplicate occurences of the same
   name, the first takes precedence. */
static void prim_listToAttrs(EvalState & state, const Pos & pos, Value * * args, Value & v)
{
    state.forceList(*args[0], pos);

    state.mkAttrs(v, args[0]->listSize());

    std::set<Symbol> seen;

    for (unsigned int i = 0; i < args[0]->listSize(); ++i) {
        Value & v2(*args[0]->listElems()[i]);
        state.forceAttrs(v2, pos);

        Bindings::iterator j = v2.attrs->find(state.sName);
        if (j == v2.attrs->end())
            throw TypeError({
                .hint = hintfmt("'name' attribute missing in a call to 'listToAttrs'"),
                .nixCode = NixCode { .errPos = pos }
            });
        string name = state.forceStringNoCtx(*j->value, pos);

        Symbol sym = state.symbols.create(name);
        if (seen.insert(sym).second) {
            Bindings::iterator j2 = v2.attrs->find(state.symbols.create(state.sValue));
            if (j2 == v2.attrs->end())
                throw TypeError({
                    .hint = hintfmt("'value' attribute missing in a call to 'listToAttrs'"),
                    .nixCode = NixCode { .errPos = pos }
                });
            v.attrs->push_back(Attr(sym, j2->value, j2->pos));
        }
    }

    v.attrs->sort();
}


/* Return the right-biased intersection of two sets as1 and as2,
   i.e. a set that contains every attribute from as2 that is also a
   member of as1. */
static void prim_intersectAttrs(EvalState & state, const Pos & pos, Value * * args, Value & v)
{
    state.forceAttrs(*args[0], pos);
    state.forceAttrs(*args[1], pos);

    state.mkAttrs(v, std::min(args[0]->attrs->size(), args[1]->attrs->size()));

    for (auto & i : *args[0]->attrs) {
        Bindings::iterator j = args[1]->attrs->find(i.name);
        if (j != args[1]->attrs->end())
            v.attrs->push_back(*j);
    }
}


/* Collect each attribute named `attr' from a list of attribute sets.
   Sets that don't contain the named attribute are ignored.

   Example:
     catAttrs "a" [{a = 1;} {b = 0;} {a = 2;}]
     => [1 2]
*/
static void prim_catAttrs(EvalState & state, const Pos & pos, Value * * args, Value & v)
{
    Symbol attrName = state.symbols.create(state.forceStringNoCtx(*args[0], pos));
    state.forceList(*args[1], pos);

    Value * res[args[1]->listSize()];
    unsigned int found = 0;

    for (unsigned int n = 0; n < args[1]->listSize(); ++n) {
        Value & v2(*args[1]->listElems()[n]);
        state.forceAttrs(v2, pos);
        Bindings::iterator i = v2.attrs->find(attrName);
        if (i != v2.attrs->end())
            res[found++] = i->value;
    }

    state.mkList(v, found);
    for (unsigned int n = 0; n < found; ++n)
        v.listElems()[n] = res[n];
}


/* Return a set containing the names of the formal arguments expected
   by the function `f'.  The value of each attribute is a Boolean
   denoting whether the corresponding argument has a default value.  For instance,

      functionArgs ({ x, y ? 123}: ...)
   => { x = false; y = true; }

   "Formal argument" here refers to the attributes pattern-matched by
   the function.  Plain lambdas are not included, e.g.

      functionArgs (x: ...)
   => { }
*/
static void prim_functionArgs(EvalState & state, const Pos & pos, Value * * args, Value & v)
{
    state.forceValue(*args[0], pos);
    if (args[0]->type != tLambda)
        throw TypeError({
            .hint = hintfmt("'functionArgs' requires a function"),
            .nixCode = NixCode { .errPos = pos }
        });

    if (!args[0]->lambda.fun->matchAttrs) {
        state.mkAttrs(v, 0);
        return;
    }

    state.mkAttrs(v, args[0]->lambda.fun->formals->formals.size());
    for (auto & i : args[0]->lambda.fun->formals->formals) {
        // !!! should optimise booleans (allocate only once)
        Value * value = state.allocValue();
        v.attrs->push_back(Attr(i.name, value, &i.pos));
        mkBool(*value, i.def);
    }
    v.attrs->sort();
}


/* Apply a function to every element of an attribute set. */
static void prim_mapAttrs(EvalState & state, const Pos & pos, Value * * args, Value & v)
{
    state.forceAttrs(*args[1], pos);

    state.mkAttrs(v, args[1]->attrs->size());

    for (auto & i : *args[1]->attrs) {
        Value * vName = state.allocValue();
        Value * vFun2 = state.allocValue();
        mkString(*vName, i.name);
        mkApp(*vFun2, *args[0], *vName);
        mkApp(*state.allocAttr(v, i.name), *vFun2, *i.value);
    }
}



/*************************************************************
 * Lists
 *************************************************************/


/* Determine whether the argument is a list. */
static void prim_isList(EvalState & state, const Pos & pos, Value * * args, Value & v)
{
    state.forceValue(*args[0], pos);
    mkBool(v, args[0]->isList());
}


static void elemAt(EvalState & state, const Pos & pos, Value & list, int n, Value & v)
{
    state.forceList(list, pos);
    if (n < 0 || (unsigned int) n >= list.listSize())
        throw Error({
            .hint = hintfmt("list index %1% is out of bounds", n),
            .nixCode = NixCode { .errPos = pos }
        });
    state.forceValue(*list.listElems()[n], pos);
    v = *list.listElems()[n];
}


/* Return the n-1'th element of a list. */
static void prim_elemAt(EvalState & state, const Pos & pos, Value * * args, Value & v)
{
    elemAt(state, pos, *args[0], state.forceInt(*args[1], pos), v);
}


/* Return the first element of a list. */
static void prim_head(EvalState & state, const Pos & pos, Value * * args, Value & v)
{
    elemAt(state, pos, *args[0], 0, v);
}


/* Return a list consisting of everything but the first element of
   a list.  Warning: this function takes O(n) time, so you probably
   don't want to use it!  */
static void prim_tail(EvalState & state, const Pos & pos, Value * * args, Value & v)
{
    state.forceList(*args[0], pos);
    if (args[0]->listSize() == 0)
        throw Error({
            .hint = hintfmt("'tail' called on an empty list"),
            .nixCode = NixCode { .errPos = pos }
        });

    state.mkList(v, args[0]->listSize() - 1);
    for (unsigned int n = 0; n < v.listSize(); ++n)
        v.listElems()[n] = args[0]->listElems()[n + 1];
}


/* Apply a function to every element of a list. */
static void prim_map(EvalState & state, const Pos & pos, Value * * args, Value & v)
{
    state.forceList(*args[1], pos);

    state.mkList(v, args[1]->listSize());

    for (unsigned int n = 0; n < v.listSize(); ++n)
        mkApp(*(v.listElems()[n] = state.allocValue()),
            *args[0], *args[1]->listElems()[n]);
}


/* Filter a list using a predicate; that is, return a list containing
   every element from the list for which the predicate function
   returns true. */
static void prim_filter(EvalState & state, const Pos & pos, Value * * args, Value & v)
{
    state.forceFunction(*args[0], pos);
    state.forceList(*args[1], pos);

    // FIXME: putting this on the stack is risky.
    Value * vs[args[1]->listSize()];
    unsigned int k = 0;

    bool same = true;
    for (unsigned int n = 0; n < args[1]->listSize(); ++n) {
        Value res;
        state.callFunction(*args[0], *args[1]->listElems()[n], res, noPos);
        if (state.forceBool(res, pos))
            vs[k++] = args[1]->listElems()[n];
        else
            same = false;
    }

    if (same)
        v = *args[1];
    else {
        state.mkList(v, k);
        for (unsigned int n = 0; n < k; ++n) v.listElems()[n] = vs[n];
    }
}


/* Return true if a list contains a given element. */
static void prim_elem(EvalState & state, const Pos & pos, Value * * args, Value & v)
{
    bool res = false;
    state.forceList(*args[1], pos);
    for (unsigned int n = 0; n < args[1]->listSize(); ++n)
        if (state.eqValues(*args[0], *args[1]->listElems()[n])) {
            res = true;
            break;
        }
    mkBool(v, res);
}


/* Concatenate a list of lists. */
static void prim_concatLists(EvalState & state, const Pos & pos, Value * * args, Value & v)
{
    state.forceList(*args[0], pos);
    state.concatLists(v, args[0]->listSize(), args[0]->listElems(), pos);
}


/* Return the length of a list.  This is an O(1) time operation. */
static void prim_length(EvalState & state, const Pos & pos, Value * * args, Value & v)
{
    state.forceList(*args[0], pos);
    mkInt(v, args[0]->listSize());
}


/* Reduce a list by applying a binary operator, from left to
   right. The operator is applied strictly. */
static void prim_foldlStrict(EvalState & state, const Pos & pos, Value * * args, Value & v)
{
    state.forceFunction(*args[0], pos);
    state.forceList(*args[2], pos);

    if (args[2]->listSize()) {
        Value * vCur = args[1];

        for (unsigned int n = 0; n < args[2]->listSize(); ++n) {
            Value vTmp;
            state.callFunction(*args[0], *vCur, vTmp, pos);
            vCur = n == args[2]->listSize() - 1 ? &v : state.allocValue();
            state.callFunction(vTmp, *args[2]->listElems()[n], *vCur, pos);
        }
        state.forceValue(v, pos);
    } else {
        state.forceValue(*args[1], pos);
        v = *args[1];
    }
}


static void anyOrAll(bool any, EvalState & state, const Pos & pos, Value * * args, Value & v)
{
    state.forceFunction(*args[0], pos);
    state.forceList(*args[1], pos);

    Value vTmp;
    for (unsigned int n = 0; n < args[1]->listSize(); ++n) {
        state.callFunction(*args[0], *args[1]->listElems()[n], vTmp, pos);
        bool res = state.forceBool(vTmp, pos);
        if (res == any) {
            mkBool(v, any);
            return;
        }
    }

    mkBool(v, !any);
}


static void prim_any(EvalState & state, const Pos & pos, Value * * args, Value & v)
{
    anyOrAll(true, state, pos, args, v);
}


static void prim_all(EvalState & state, const Pos & pos, Value * * args, Value & v)
{
    anyOrAll(false, state, pos, args, v);
}


static void prim_genList(EvalState & state, const Pos & pos, Value * * args, Value & v)
{
    auto len = state.forceInt(*args[1], pos);

    if (len < 0)
        throw EvalError({
            .hint = hintfmt("cannot create list of size %1%", len),
            .nixCode = NixCode { .errPos = pos }
        });

    state.mkList(v, len);

    for (unsigned int n = 0; n < (unsigned int) len; ++n) {
        Value * arg = state.allocValue();
        mkInt(*arg, n);
        mkApp(*(v.listElems()[n] = state.allocValue()), *args[0], *arg);
    }
}


static void prim_lessThan(EvalState & state, const Pos & pos, Value * * args, Value & v);


static void prim_sort(EvalState & state, const Pos & pos, Value * * args, Value & v)
{
    state.forceFunction(*args[0], pos);
    state.forceList(*args[1], pos);

    auto len = args[1]->listSize();
    state.mkList(v, len);
    for (unsigned int n = 0; n < len; ++n) {
        state.forceValue(*args[1]->listElems()[n], pos);
        v.listElems()[n] = args[1]->listElems()[n];
    }


    auto comparator = [&](Value * a, Value * b) {
        /* Optimization: if the comparator is lessThan, bypass
           callFunction. */
        if (args[0]->type == tPrimOp && args[0]->primOp->fun == prim_lessThan)
            return CompareValues()(a, b);

        Value vTmp1, vTmp2;
        state.callFunction(*args[0], *a, vTmp1, pos);
        state.callFunction(vTmp1, *b, vTmp2, pos);
        return state.forceBool(vTmp2, pos);
    };

    /* FIXME: std::sort can segfault if the comparator is not a strict
       weak ordering. What to do? std::stable_sort() seems more
       resilient, but no guarantees... */
    std::stable_sort(v.listElems(), v.listElems() + len, comparator);
}


static void prim_partition(EvalState & state, const Pos & pos, Value * * args, Value & v)
{
    state.forceFunction(*args[0], pos);
    state.forceList(*args[1], pos);

    auto len = args[1]->listSize();

    ValueVector right, wrong;

    for (unsigned int n = 0; n < len; ++n) {
        auto vElem = args[1]->listElems()[n];
        state.forceValue(*vElem, pos);
        Value res;
        state.callFunction(*args[0], *vElem, res, pos);
        if (state.forceBool(res, pos))
            right.push_back(vElem);
        else
            wrong.push_back(vElem);
    }

    state.mkAttrs(v, 2);

    Value * vRight = state.allocAttr(v, state.sRight);
    auto rsize = right.size();
    state.mkList(*vRight, rsize);
    if (rsize)
        memcpy(vRight->listElems(), right.data(), sizeof(Value *) * rsize);

    Value * vWrong = state.allocAttr(v, state.sWrong);
    auto wsize = wrong.size();
    state.mkList(*vWrong, wsize);
    if (wsize)
        memcpy(vWrong->listElems(), wrong.data(), sizeof(Value *) * wsize);

    v.attrs->sort();
}


/* concatMap = f: list: concatLists (map f list); */
/* C++-version is to avoid allocating `mkApp', call `f' eagerly */
static void prim_concatMap(EvalState & state, const Pos & pos, Value * * args, Value & v)
{
    state.forceFunction(*args[0], pos);
    state.forceList(*args[1], pos);
    auto nrLists = args[1]->listSize();

    Value lists[nrLists];
    size_t len = 0;

    for (unsigned int n = 0; n < nrLists; ++n) {
        Value * vElem = args[1]->listElems()[n];
        state.callFunction(*args[0], *vElem, lists[n], pos);
        state.forceList(lists[n], pos);
        len += lists[n].listSize();
    }

    state.mkList(v, len);
    auto out = v.listElems();
    for (unsigned int n = 0, pos = 0; n < nrLists; ++n) {
        auto l = lists[n].listSize();
        if (l)
            memcpy(out + pos, lists[n].listElems(), l * sizeof(Value *));
        pos += l;
    }
}


/*************************************************************
 * Integer arithmetic
 *************************************************************/


static void prim_add(EvalState & state, const Pos & pos, Value * * args, Value & v)
{
    state.forceValue(*args[0], pos);
    state.forceValue(*args[1], pos);
    if (args[0]->type == tFloat || args[1]->type == tFloat)
        mkFloat(v, state.forceFloat(*args[0], pos) + state.forceFloat(*args[1], pos));
    else
        mkInt(v, state.forceInt(*args[0], pos) + state.forceInt(*args[1], pos));
}


static void prim_sub(EvalState & state, const Pos & pos, Value * * args, Value & v)
{
    state.forceValue(*args[0], pos);
    state.forceValue(*args[1], pos);
    if (args[0]->type == tFloat || args[1]->type == tFloat)
        mkFloat(v, state.forceFloat(*args[0], pos) - state.forceFloat(*args[1], pos));
    else
        mkInt(v, state.forceInt(*args[0], pos) - state.forceInt(*args[1], pos));
}


static void prim_mul(EvalState & state, const Pos & pos, Value * * args, Value & v)
{
    state.forceValue(*args[0], pos);
    state.forceValue(*args[1], pos);
    if (args[0]->type == tFloat || args[1]->type == tFloat)
        mkFloat(v, state.forceFloat(*args[0], pos) * state.forceFloat(*args[1], pos));
    else
        mkInt(v, state.forceInt(*args[0], pos) * state.forceInt(*args[1], pos));
}


static void prim_div(EvalState & state, const Pos & pos, Value * * args, Value & v)
{
    state.forceValue(*args[0], pos);
    state.forceValue(*args[1], pos);

    NixFloat f2 = state.forceFloat(*args[1], pos);
    if (f2 == 0)
        throw EvalError({
            .hint = hintfmt("division by zero"),
            .nixCode = NixCode { .errPos = pos }
        });

    if (args[0]->type == tFloat || args[1]->type == tFloat) {
        mkFloat(v, state.forceFloat(*args[0], pos) / state.forceFloat(*args[1], pos));
    } else {
        NixInt i1 = state.forceInt(*args[0], pos);
        NixInt i2 = state.forceInt(*args[1], pos);
        /* Avoid division overflow as it might raise SIGFPE. */
        if (i1 == std::numeric_limits<NixInt>::min() && i2 == -1)
            throw EvalError({
                .hint = hintfmt("overflow in integer division"),
                .nixCode = NixCode { .errPos = pos }
            });

        mkInt(v, i1 / i2);
    }
}

static void prim_bitAnd(EvalState & state, const Pos & pos, Value * * args, Value & v)
{
    mkInt(v, state.forceInt(*args[0], pos) & state.forceInt(*args[1], pos));
}

static void prim_bitOr(EvalState & state, const Pos & pos, Value * * args, Value & v)
{
    mkInt(v, state.forceInt(*args[0], pos) | state.forceInt(*args[1], pos));
}

static void prim_bitXor(EvalState & state, const Pos & pos, Value * * args, Value & v)
{
    mkInt(v, state.forceInt(*args[0], pos) ^ state.forceInt(*args[1], pos));
}

static void prim_lessThan(EvalState & state, const Pos & pos, Value * * args, Value & v)
{
    state.forceValue(*args[0], pos);
    state.forceValue(*args[1], pos);
    CompareValues comp;
    mkBool(v, comp(args[0], args[1]));
}


/*************************************************************
 * String manipulation
 *************************************************************/


/* Convert the argument to a string.  Paths are *not* copied to the
   store, so `toString /foo/bar' yields `"/foo/bar"', not
   `"/nix/store/whatever..."'. */
static void prim_toString(EvalState & state, const Pos & pos, Value * * args, Value & v)
{
    PathSet context;
    string s = state.coerceToString(pos, *args[0], context, true, false);
    mkString(v, s, context);
}


/* `substring start len str' returns the substring of `str' starting
   at character position `min(start, stringLength str)' inclusive and
   ending at `min(start + len, stringLength str)'.  `start' must be
   non-negative. */
static void prim_substring(EvalState & state, const Pos & pos, Value * * args, Value & v)
{
    int start = state.forceInt(*args[0], pos);
    int len = state.forceInt(*args[1], pos);
    PathSet context;
    string s = state.coerceToString(pos, *args[2], context);

    if (start < 0)
        throw EvalError({
            .hint = hintfmt("negative start position in 'substring'"),
            .nixCode = NixCode { .errPos = pos }
        });

    mkString(v, (unsigned int) start >= s.size() ? "" : string(s, start, len), context);
}


static void prim_stringLength(EvalState & state, const Pos & pos, Value * * args, Value & v)
{
    PathSet context;
    string s = state.coerceToString(pos, *args[0], context);
    mkInt(v, s.size());
}


/* Return the cryptographic hash of a string in base-16. */
static void prim_hashString(EvalState & state, const Pos & pos, Value * * args, Value & v)
{
    string type = state.forceStringNoCtx(*args[0], pos);
    std::optional<HashType> ht = parseHashType(type);
    if (!ht)
        throw Error({
            .hint = hintfmt("unknown hash type '%1%'", type),
            .nixCode = NixCode { .errPos = pos }
        });

    PathSet context; // discarded
    string s = state.forceString(*args[1], context, pos);

    mkString(v, hashString(*ht, s).to_string(Base16, false), context);
}


/* Match a regular expression against a string and return either
   ‘null’ or a list containing substring matches. */
void prim_match(EvalState & state, const Pos & pos, Value * * args, Value & v)
{
    auto re = state.forceStringNoCtx(*args[0], pos);

    try {

        auto regex = state.regexCache.find(re);
        if (regex == state.regexCache.end())
            regex = state.regexCache.emplace(re, std::regex(re, std::regex::extended)).first;

        PathSet context;
        const std::string str = state.forceString(*args[1], context, pos);

        std::smatch match;
        if (!std::regex_match(str, match, regex->second)) {
            mkNull(v);
            return;
        }

        // the first match is the whole string
        const size_t len = match.size() - 1;
        state.mkList(v, len);
        for (size_t i = 0; i < len; ++i) {
            if (!match[i+1].matched)
                mkNull(*(v.listElems()[i] = state.allocValue()));
            else
                mkString(*(v.listElems()[i] = state.allocValue()), match[i + 1].str().c_str());
        }

    } catch (std::regex_error &e) {
        if (e.code() == std::regex_constants::error_space) {
            // limit is _GLIBCXX_REGEX_STATE_LIMIT for libstdc++
            throw EvalError({
                .hint = hintfmt("memory limit exceeded by regular expression '%s'", re),
                .nixCode = NixCode { .errPos = pos }
            });
        } else {
            throw EvalError({
                .hint = hintfmt("invalid regular expression '%s'", re),
                .nixCode = NixCode { .errPos = pos }
            });
        }
    }
}


/* Split a string with a regular expression, and return a list of the
   non-matching parts interleaved by the lists of the matching groups. */
static void prim_split(EvalState & state, const Pos & pos, Value * * args, Value & v)
{
    auto re = state.forceStringNoCtx(*args[0], pos);

    try {

        std::regex regex(re, std::regex::extended);

        PathSet context;
        const std::string str = state.forceString(*args[1], context, pos);

        auto begin = std::sregex_iterator(str.begin(), str.end(), regex);
        auto end = std::sregex_iterator();

        // Any matches results are surrounded by non-matching results.
        const size_t len = std::distance(begin, end);
        state.mkList(v, 2 * len + 1);
        size_t idx = 0;
        Value * elem;

        if (len == 0) {
            v.listElems()[idx++] = args[1];
            return;
        }

        for (std::sregex_iterator i = begin; i != end; ++i) {
            assert(idx <= 2 * len + 1 - 3);
            std::smatch match = *i;

            // Add a string for non-matched characters.
            elem = v.listElems()[idx++] = state.allocValue();
            mkString(*elem, match.prefix().str().c_str());

            // Add a list for matched substrings.
            const size_t slen = match.size() - 1;
            elem = v.listElems()[idx++] = state.allocValue();

            // Start at 1, beacause the first match is the whole string.
            state.mkList(*elem, slen);
            for (size_t si = 0; si < slen; ++si) {
                if (!match[si + 1].matched)
                    mkNull(*(elem->listElems()[si] = state.allocValue()));
                else
                    mkString(*(elem->listElems()[si] = state.allocValue()), match[si + 1].str().c_str());
            }

            // Add a string for non-matched suffix characters.
            if (idx == 2 * len) {
                elem = v.listElems()[idx++] = state.allocValue();
                mkString(*elem, match.suffix().str().c_str());
            }
        }
        assert(idx == 2 * len + 1);

    } catch (std::regex_error &e) {
        if (e.code() == std::regex_constants::error_space) {
            // limit is _GLIBCXX_REGEX_STATE_LIMIT for libstdc++
            throw EvalError({
                .hint = hintfmt("memory limit exceeded by regular expression '%s'", re),
                .nixCode = NixCode { .errPos = pos }
            });
        } else {
            throw EvalError({
                .hint = hintfmt("invalid regular expression '%s'", re),
                .nixCode = NixCode { .errPos = pos }
            });
        }
    }
}


static void prim_concatStringSep(EvalState & state, const Pos & pos, Value * * args, Value & v)
{
    PathSet context;

    auto sep = state.forceString(*args[0], context, pos);
    state.forceList(*args[1], pos);

    string res;
    res.reserve((args[1]->listSize() + 32) * sep.size());
    bool first = true;

    for (unsigned int n = 0; n < args[1]->listSize(); ++n) {
        if (first) first = false; else res += sep;
        res += state.coerceToString(pos, *args[1]->listElems()[n], context);
    }

    mkString(v, res, context);
}


static void prim_replaceStrings(EvalState & state, const Pos & pos, Value * * args, Value & v)
{
    state.forceList(*args[0], pos);
    state.forceList(*args[1], pos);
    if (args[0]->listSize() != args[1]->listSize())
        throw EvalError({
            .hint = hintfmt("'from' and 'to' arguments to 'replaceStrings' have different lengths"),
            .nixCode = NixCode { .errPos = pos }
        });

    vector<string> from;
    from.reserve(args[0]->listSize());
    for (unsigned int n = 0; n < args[0]->listSize(); ++n)
        from.push_back(state.forceString(*args[0]->listElems()[n], pos));

    vector<std::pair<string, PathSet>> to;
    to.reserve(args[1]->listSize());
    for (unsigned int n = 0; n < args[1]->listSize(); ++n) {
        PathSet ctx;
        auto s = state.forceString(*args[1]->listElems()[n], ctx, pos);
        to.push_back(std::make_pair(std::move(s), std::move(ctx)));
    }

    PathSet context;
    auto s = state.forceString(*args[2], context, pos);

    string res;
    // Loops one past last character to handle the case where 'from' contains an empty string.
    for (size_t p = 0; p <= s.size(); ) {
        bool found = false;
        auto i = from.begin();
        auto j = to.begin();
        for (; i != from.end(); ++i, ++j)
            if (s.compare(p, i->size(), *i) == 0) {
                found = true;
                res += j->first;
                if (i->empty()) {
                    if (p < s.size())
                        res += s[p];
                    p++;
                } else {
                    p += i->size();
                }
                for (auto& path : j->second)
                    context.insert(path);
                j->second.clear();
                break;
            }
        if (!found) {
            if (p < s.size())
                res += s[p];
            p++;
        }
    }

    mkString(v, res, context);
}


/*************************************************************
 * Versions
 *************************************************************/


static void prim_parseDrvName(EvalState & state, const Pos & pos, Value * * args, Value & v)
{
    string name = state.forceStringNoCtx(*args[0], pos);
    DrvName parsed(name);
    state.mkAttrs(v, 2);
    mkString(*state.allocAttr(v, state.sName), parsed.name);
    mkString(*state.allocAttr(v, state.symbols.create("version")), parsed.version);
    v.attrs->sort();
}


static void prim_compareVersions(EvalState & state, const Pos & pos, Value * * args, Value & v)
{
    string version1 = state.forceStringNoCtx(*args[0], pos);
    string version2 = state.forceStringNoCtx(*args[1], pos);
    mkInt(v, compareVersions(version1, version2));
}


static void prim_splitVersion(EvalState & state, const Pos & pos, Value * * args, Value & v)
{
    string version = state.forceStringNoCtx(*args[0], pos);
    auto iter = version.cbegin();
    Strings components;
    while (iter != version.cend()) {
        auto component = nextComponent(iter, version.cend());
        if (component.empty())
            break;
        components.emplace_back(std::move(component));
    }
    state.mkList(v, components.size());
    unsigned int n = 0;
    for (auto & component : components) {
        auto listElem = v.listElems()[n++] = state.allocValue();
        mkString(*listElem, std::move(component));
    }
}


/*************************************************************
 * Primop registration
 *************************************************************/


RegisterPrimOp::PrimOps * RegisterPrimOp::primOps;


RegisterPrimOp::RegisterPrimOp(std::string name, size_t arity, PrimOpFun fun,
    std::optional<std::string> requiredFeature)
{
    if (!primOps) primOps = new PrimOps;
    primOps->push_back({name, arity, fun, requiredFeature});
}


void EvalState::createBaseEnv()
{
    baseEnv.up = 0;

    /* Add global constants such as `true' to the base environment. */
    Value v;

    /* `builtins' must be first! */
    mkAttrs(v, 128);
    addConstant("builtins", v);

    mkBool(v, true);
    addConstant("true", v);

    mkBool(v, false);
    addConstant("false", v);

    mkNull(v);
    addConstant("null", v);

    auto vThrow = addPrimOp("throw", 1, prim_throw);

    auto addPurityError = [&](const std::string & name) {
        Value * v2 = allocValue();
        mkString(*v2, fmt("'%s' is not allowed in pure evaluation mode", name));
        mkApp(v, *vThrow, *v2);
        addConstant(name, v);
    };

    if (!evalSettings.pureEval) {
        mkInt(v, time(0));
        addConstant("__currentTime", v);
    }

    if (!evalSettings.pureEval) {
        mkString(v, settings.thisSystem.get());
        addConstant("__currentSystem", v);
    }

    mkString(v, nixVersion);
    addConstant("__nixVersion", v);

    mkString(v, store->storeDir);
    addConstant("__storeDir", v);

    /* Language version.  This should be increased every time a new
       language feature gets added.  It's not necessary to increase it
       when primops get added, because you can just use `builtins ?
       primOp' to check. */
    mkInt(v, 5);
    addConstant("__langVersion", v);

    // Miscellaneous
    auto vScopedImport = addPrimOp("scopedImport", 2, prim_scopedImport);
    Value * v2 = allocValue();
    mkAttrs(*v2, 0);
    mkApp(v, *vScopedImport, *v2);
    forceValue(v);
    addConstant("import", v);
    if (evalSettings.enableNativeCode) {
        addPrimOp("__importNative", 2, prim_importNative);
        addPrimOp("__exec", 1, prim_exec);
    }
    addPrimOp("__typeOf", 1, prim_typeOf);
    addPrimOp("isNull", 1, prim_isNull);
    addPrimOp("__isFunction", 1, prim_isFunction);
    addPrimOp("__isString", 1, prim_isString);
    addPrimOp("__isInt", 1, prim_isInt);
    addPrimOp("__isFloat", 1, prim_isFloat);
    addPrimOp("__isBool", 1, prim_isBool);
    addPrimOp("__isPath", 1, prim_isPath);
    addPrimOp("__genericClosure", 1, prim_genericClosure);
    addPrimOp("abort", 1, prim_abort);
    addPrimOp("__addErrorContext", 2, prim_addErrorContext);
    addPrimOp("__tryEval", 1, prim_tryEval);
    addPrimOp("__getEnv", 1, prim_getEnv);

    // Strictness
    addPrimOp("__seq", 2, prim_seq);
    addPrimOp("__deepSeq", 2, prim_deepSeq);

    // Debugging
    addPrimOp("__trace", 2, prim_trace);

    // Paths
    addPrimOp("__toPath", 1, prim_toPath);
    if (evalSettings.pureEval)
        addPurityError("__storePath");
    else
        addPrimOp("__storePath", 1, prim_storePath);
    addPrimOp("__pathExists", 1, prim_pathExists);
    addPrimOp("baseNameOf", 1, prim_baseNameOf);
    addPrimOp("dirOf", 1, prim_dirOf);
    addPrimOp("__readFile", 1, prim_readFile);
    addPrimOp("__readDir", 1, prim_readDir);
    addPrimOp("__findFile", 2, prim_findFile);
    addPrimOp("__hashFile", 2, prim_hashFile);

    // Creating files
    addPrimOp("__toXML", 1, prim_toXML);
    addPrimOp("__toJSON", 1, prim_toJSON);
    addPrimOp("__fromJSON", 1, prim_fromJSON);
    addPrimOp("__toFile", 2, prim_toFile);
    addPrimOp("__filterSource", 2, prim_filterSource);
    addPrimOp("__path", 1, prim_path);

    // Sets
    addPrimOp("__attrNames", 1, prim_attrNames);
    addPrimOp("__attrValues", 1, prim_attrValues);
    addPrimOp("__getAttr", 2, prim_getAttr);
    addPrimOp("__unsafeGetAttrPos", 2, prim_unsafeGetAttrPos);
    addPrimOp("__hasAttr", 2, prim_hasAttr);
    addPrimOp("__isAttrs", 1, prim_isAttrs);
    addPrimOp("removeAttrs", 2, prim_removeAttrs);
    addPrimOp("__listToAttrs", 1, prim_listToAttrs);
    addPrimOp("__intersectAttrs", 2, prim_intersectAttrs);
    addPrimOp("__catAttrs", 2, prim_catAttrs);
    addPrimOp("__functionArgs", 1, prim_functionArgs);
    addPrimOp("__mapAttrs", 2, prim_mapAttrs);

    // Lists
    addPrimOp("__isList", 1, prim_isList);
    addPrimOp("__elemAt", 2, prim_elemAt);
    addPrimOp("__head", 1, prim_head);
    addPrimOp("__tail", 1, prim_tail);
    addPrimOp("map", 2, prim_map);
    addPrimOp("__filter", 2, prim_filter);
    addPrimOp("__elem", 2, prim_elem);
    addPrimOp("__concatLists", 1, prim_concatLists);
    addPrimOp("__length", 1, prim_length);
    addPrimOp("__foldl'", 3, prim_foldlStrict);
    addPrimOp("__any", 2, prim_any);
    addPrimOp("__all", 2, prim_all);
    addPrimOp("__genList", 2, prim_genList);
    addPrimOp("__sort", 2, prim_sort);
    addPrimOp("__partition", 2, prim_partition);
    addPrimOp("__concatMap", 2, prim_concatMap);

    // Integer arithmetic
    addPrimOp("__add", 2, prim_add);
    addPrimOp("__sub", 2, prim_sub);
    addPrimOp("__mul", 2, prim_mul);
    addPrimOp("__div", 2, prim_div);
    addPrimOp("__bitAnd", 2, prim_bitAnd);
    addPrimOp("__bitOr", 2, prim_bitOr);
    addPrimOp("__bitXor", 2, prim_bitXor);
    addPrimOp("__lessThan", 2, prim_lessThan);

    // String manipulation
    addPrimOp("toString", 1, prim_toString);
    addPrimOp("__substring", 3, prim_substring);
    addPrimOp("__stringLength", 1, prim_stringLength);
    addPrimOp("__hashString", 2, prim_hashString);
    addPrimOp("__match", 2, prim_match);
    addPrimOp("__split", 2, prim_split);
    addPrimOp("__concatStringsSep", 2, prim_concatStringSep);
    addPrimOp("__replaceStrings", 3, prim_replaceStrings);

    // Versions
    addPrimOp("__parseDrvName", 1, prim_parseDrvName);
    addPrimOp("__compareVersions", 2, prim_compareVersions);
    addPrimOp("__splitVersion", 1, prim_splitVersion);

    // Derivations
    addPrimOp("derivationStrict", 1, prim_derivationStrict);
    addPrimOp("placeholder", 1, prim_placeholder);

    /* Add a wrapper around the derivation primop that computes the
       `drvPath' and `outPath' attributes lazily. */
    string path = canonPath(settings.nixDataDir + "/nix/corepkgs/derivation.nix", true);
    sDerivationNix = symbols.create(path);
    evalFile(path, v);
    addConstant("derivation", v);

    /* Add a value containing the current Nix expression search path. */
    mkList(v, searchPath.size());
    int n = 0;
    for (auto & i : searchPath) {
        v2 = v.listElems()[n++] = allocValue();
        mkAttrs(*v2, 2);
        mkString(*allocAttr(*v2, symbols.create("path")), i.second);
        mkString(*allocAttr(*v2, symbols.create("prefix")), i.first);
        v2->attrs->sort();
    }
    addConstant("__nixPath", v);

    if (RegisterPrimOp::primOps)
        for (auto & primOp : *RegisterPrimOp::primOps)
            if (!primOp.requiredFeature || settings.isExperimentalFeatureEnabled(*primOp.requiredFeature))
                addPrimOp(primOp.name, primOp.arity, primOp.primOp);

    /* Now that we've added all primops, sort the `builtins' set,
       because attribute lookups expect it to be sorted. */
    baseEnv.values[0]->attrs->sort();
}


}<|MERGE_RESOLUTION|>--- conflicted
+++ resolved
@@ -775,15 +775,8 @@
         auto outPath = state.store->makeFixedOutputPath(ingestionMethod, h, drvName);
         if (!jsonObject) drv.env["out"] = state.store->printStorePath(outPath);
         drv.outputs.insert_or_assign("out", DerivationOutput {
-<<<<<<< HEAD
             .path = std::move(outPath),
             .hash = FileSystemHash { ingestionMethod, std::move(h) },
-=======
-            std::move(outPath),
-            (ingestionMethod == FileIngestionMethod::Recursive ? "r:" : "")
-                + printHashType(*h.type),
-            h.to_string(Base16, false),
->>>>>>> 15abb2aa
         });
     }
 
