--- conflicted
+++ resolved
@@ -64,7 +64,7 @@
         maybeGetBoolAttr(attrs, "submodules");
 
         if (auto ref = maybeGetStrAttr(attrs, "ref")) {
-            if (!std::regex_match(*ref, refRegex))
+            if (std::regex_search(*ref, badGitRefRegex))
                 throw BadURL("invalid Git branch/tag name '%s'", *ref);
         }
 
@@ -348,14 +348,11 @@
                 // FIXME: git stderr messes up our progress indicator, so
                 // we're using --quiet for now. Should process its stderr.
                 try {
-<<<<<<< HEAD
-                    runProgram("git", true, { "-C", repoDir, "fetch", "--quiet", "--force", "--", actualUrl, fmt("%s:%s", *input.getRef(), *input.getRef()) });
-=======
-                    auto fetchRef = input->ref->compare(0, 5, "refs/") == 0
-                        ? *input->ref
-                        : "refs/heads/" + *input->ref;
+                    auto ref = input.getRef();
+                    auto fetchRef = ref->compare(0, 5, "refs/") == 0
+                        ? *ref
+                        : "refs/heads/" + *ref;
                     runProgram("git", true, { "-C", repoDir, "fetch", "--quiet", "--force", "--", actualUrl, fmt("%s:%s", fetchRef, fetchRef) });
->>>>>>> 01572c21
                 } catch (Error & e) {
                     if (!pathExists(localRefFile)) throw;
                     warn("could not update local clone of Git repository '%s'; continuing with the most recent version", actualUrl);
@@ -452,63 +449,6 @@
     }
 };
 
-<<<<<<< HEAD
-=======
-struct GitInputScheme : InputScheme
-{
-    std::unique_ptr<Input> inputFromURL(const ParsedURL & url) override
-    {
-        if (url.scheme != "git" &&
-            url.scheme != "git+http" &&
-            url.scheme != "git+https" &&
-            url.scheme != "git+ssh" &&
-            url.scheme != "git+file") return nullptr;
-
-        auto url2(url);
-        if (hasPrefix(url2.scheme, "git+")) url2.scheme = std::string(url2.scheme, 4);
-        url2.query.clear();
-
-        Attrs attrs;
-        attrs.emplace("type", "git");
-
-        for (auto &[name, value] : url.query) {
-            if (name == "rev" || name == "ref")
-                attrs.emplace(name, value);
-            else
-                url2.query.emplace(name, value);
-        }
-
-        attrs.emplace("url", url2.to_string());
-
-        return inputFromAttrs(attrs);
-    }
-
-    std::unique_ptr<Input> inputFromAttrs(const Attrs & attrs) override
-    {
-        if (maybeGetStrAttr(attrs, "type") != "git") return {};
-
-        for (auto & [name, value] : attrs)
-            if (name != "type" && name != "url" && name != "ref" && name != "rev" && name != "shallow" && name != "submodules")
-                throw Error("unsupported Git input attribute '%s'", name);
-
-        auto input = std::make_unique<GitInput>(parseURL(getStrAttr(attrs, "url")));
-        if (auto ref = maybeGetStrAttr(attrs, "ref")) {
-            if (std::regex_search(*ref, badGitRefRegex))
-                throw BadURL("invalid Git branch/tag name '%s'", *ref);
-            input->ref = *ref;
-        }
-        if (auto rev = maybeGetStrAttr(attrs, "rev"))
-            input->rev = Hash(*rev, htSHA1);
-
-        input->shallow = maybeGetBoolAttr(attrs, "shallow").value_or(false);
-
-        input->submodules = maybeGetBoolAttr(attrs, "submodules").value_or(false);
-
-        return input;
-    }
-};
-
->>>>>>> 01572c21
 static auto r1 = OnStartup([] { registerInputScheme(std::make_unique<GitInputScheme>()); });
 
 }